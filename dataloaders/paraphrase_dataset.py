import copy
import logging
import pickle
import random
import re
import time
from pathlib import Path
from typing import Dict, List, Optional, Set, Tuple

import datasets
import numpy as np
import torch
import tqdm
from allennlp.modules.elmo import Elmo, batch_to_ids
from mosestokenizer import MosesTokenizer
from torch import Tensor, nn, optim
from torch.utils.data import DataLoader, Dataset
from transformers import AutoTokenizer

logger = logging.getLogger(__name__)

STOP_WORDS_LOC = 'stop_words_en.txt' #'NLTK_stop_words_en.txt'

# MODEL_NAME = "bert-base-uncased"
# MAX_LENGTH = 40
PUNC = '!"#$%&()*+,-./:;<=>?@[\\]^_`{|}~—“”'

# TODO future:  (1) ParaDataset to work for all datasets?
#               (2) ELMo and BERT in same Dataset?  Would require changes to tokenizer, token_ids vs token_tuples len=50...

class ParaphraseDatasetBert(Dataset):
    def __init__(self, para_dataset: str = 'quora', model_name: str = 'bert-base-uncased', 
                 num_examples: int = None, max_length: int = 40, stop_words_file: str = 'stop_words_en.txt',
                 r1: float=0.5, seed: int = None):
        
        self.para_dataset = para_dataset
        self.model_name = model_name
        self.num_examples = num_examples
        self.max_length = max_length
        self.r1 = r1 # negative sample ratio
        self.seed = seed # set to None for random
        random.seed(self.seed)

        # TODO do these only apply to 'quora'? if so --> move into self._load_dataset
        # TODO combine self._token_pair_to_neg_tuples and self._neg_tuples because the former references the latter?

        self._id_to_sent: Dict[int, Tensor] = {} # maps question/sentence IDs to token tensors
        self._sent_to_id: Dict[Tuple[int,...], int] = {} # reverse lookup: token tensors (cast to tuple) to question/sentence IDs
        self._paraphrase_sets: Set[Tuple[int,int]] = set([]) # a set of {(sent1_id, sent2_id), (sent2_id, sent1_id) ...} to check whether two sentences are paraphrases or not.
        self._para_tuples: List[Tuple[int,int,int,int]] = [] # [(sent1_id, sent2_id, sent1_index_of_an_overlapping/synonym_token, sent2_index_of_an_overlapping/synonym_token), ... ]
        self._neg_tuples:  List[Tuple[int,int,int,int]] = [] # [(sent1_id, sent2_id, sent1_index_of_an_overlapping/synonym_token, sent2_index_of_an_overlapping/synonym_token), ... ]
        self._token_pair_to_neg_tuples: Dict[Tuple[int,int],Set[int]] = {} # maps pair of word_token_ids to their index position in self._neg_tuples; {(token_id, token_id) : set([idx of self._neg_tuples, ...])}
        self._token_to_sents: Dict[int,Set[Tuple[int,int]]] = {} # reverse index of sentences given tokens. This is a map {token_id : set([(sent_id, index_of_the_token_in_the_sentence), ...]) }
        
        self.tokenizer = AutoTokenizer.from_pretrained(model_name)
        
        # load stop words from file
        self.bad_words = ["-LSB-", "\\", "``", "-LRB-", "????", "n/a", "'"] #, "//" #js add if you want to filter out some URLs
        self.stop_words_set = set([])
        logger.info('Generating stop words from {stop_words_file}...\n')
        self._gen_stop_words(stop_words_file)

        # load quora, mrpc, etc.
        logger.info('Loading %s dataset with r1=%d...\n', para_dataset, r1)
        self._load_dataset()

    def __len__(self) -> int:
        return len(self._para_tuples)

    # based on Shi's gen_batch
    def __getitem__(self, idx: int) -> Tuple[Tensor, Tensor, Tensor, Tensor, int, int, int, int]:
        # find a non-paraphrase pair of sentences that share the same word.
        neg_tuple = self._gen_neg_tuple(self._para_tuples[idx])
        if (random.uniform(0,1) > self.r1) or (neg_tuple is None):
            # find a random sentence in the dataset that also shares the same word.
            neg_tuple = self._corrupt(self._para_tuples[idx])
            
        sent1 = self._id_to_sent[self._para_tuples[idx][0]] # tensor of char representations of tokens / shape [1,max_length,50]
        sent2 = self._id_to_sent[self._para_tuples[idx][1]] 
        nsent1 = self._id_to_sent[neg_tuple[0]] 
        nsent2 = self._id_to_sent[neg_tuple[1]]
        token1 = self._para_tuples[idx][2] # shared word index in sent1
        token2 = self._para_tuples[idx][3] # shared word index in sent2
        ntoken1 = neg_tuple[2] # shared word index in nsent1
        ntoken2 = neg_tuple[3] # shared word index in nsent2
        return torch.tensor(sent1), torch.tensor(sent2), torch.tensor(nsent1), torch.tensor(nsent2), token1, token2, ntoken1, ntoken2
    
    # TODO add MRPC, PAN...
    def _load_dataset(self):
        """
        Loads relevant paraphrase dataset based on argument passed to constructor and creates attributes for model training.
        """

        # load quora from HuggingFace
        if self.para_dataset == 'quora':
            quora = datasets.load_dataset(self.para_dataset)
            
            quora_shuffled = quora.shuffle(seed=self.seed)
            count = 0

            bad_count = 0              #js added for testing
            sentence_id_pair_list = [] #js added for testing
            label_list = []            #js added for testing

            # TODO: Tokenize things beforehand!
            for pair in quora_shuffled['train']:
                #count += 1 #TODO incrementing here means you don't actually get 20k examples. It's what Shi did.
                if (self.num_examples is not None) and count >= self.num_examples:
                    break
                label = pair['is_duplicate']
                s1_id = pair['questions']['id'][0]
                s2_id = pair['questions']['id'][1]
                s1 = pair['questions']['text'][0]
                s2 = pair['questions']['text'][1]
                
                # TODO: better way? .map() functionality of quora dataset object? map bad words to [UNK]?
                exist_bad_word = False
                for i in self.bad_words:
                    if (i in s1 or i in s2):
                        exist_bad_word = True

                if exist_bad_word: 
                    bad_count += 1  #js added for testing
                    continue # skip pair if it contains element from self.bad_words

                #### CODE FOR TESTING HOW MANY EXAMPLES ARE POSITIVE AND NEGATIVE ####
                sentence_id_pair_list.append((s1_id,s2_id)) #js added
                label_list.append(label)                    #js added
                #### CODE FOR TESTING HOW MANY EXAMPLES ARE POSITIVE AND NEGATIVE ####

                # use (1) `.ids` for ints or (2) `.tokens` for wordpiece strings
                #js TODO elmo_change using batch_to_ids and tokenizer
                s1_tokenized = self.tokenizer(s1.lower(),truncation=True, max_length = self.max_length, padding= 'max_length')[0] 
                s2_tokenized = self.tokenizer(s2.lower(),truncation=True, max_length = self.max_length, padding= 'max_length')[0]

                #Shi uses a list for tokenized sentences; where the index is equivalent to the updated id; 
                #   js: I'm going to just use a dictionary
                
                #if not s1_tokenized in sent2id: shouldn't be necessary due to id2sent.update() functionality
                #js TODO elmo_change to s1_tokenized
                self._id_to_sent.update({s1_id : s1_tokenized.ids})
                self._id_to_sent.update({s2_id : s2_tokenized.ids})
                self._sent_to_id.update({tuple(s1_tokenized.ids) : s1_id}) #js NOTE have to use Tuples because lists aren't hashable
                self._sent_to_id.update({tuple(s2_tokenized.ids) : s2_id})

                total_index_pairs = self._overlap(s1_tokenized.ids, s2_tokenized.ids)

                #js if `is_duplicate`== True; append both combinations s1&s2 ++ s2&s1 to `self.paraphrases`
                if label:
                    self._paraphrase_sets.add((s1_id, s2_id))
                    self._paraphrase_sets.add((s2_id, s1_id))
                    for p in total_index_pairs:             #js for every pair of overlap words:
                        intersection_tuple = (s1_id,s2_id,p[0],p[1]) #js (s1_idx, s2_idx, s1_overlap_word_index, s2_overlap_word_idx) **SO THERE COULD BE MULTIPLE TUPLES STARTING WITH  `s1_idx, s2_idx`** if they have multiple overlapping words
                        self._para_tuples.append(intersection_tuple) #js a list of tuples in the format from the line above
                else: #js this from NON-PARAPHRASE questions
                    for p in total_index_pairs:
                        intersection_tuple = (s1_id, s2_id, p[0], p[1])
                        self._neg_tuples.append(intersection_tuple)
                        w1 = s1_tokenized.ids[p[0]] #js I think w1 == w2; except when synonyms are involved
                        w2 = s2_tokenized.ids[p[1]]
                        if w1 in self.stop_words_set or w2 in self.stop_words_set: #js filter out stopwords from negative sentences
                            continue

                        self._token_pair_to_neg_tuples.setdefault((w1, w2), set()).add(len(self._neg_tuples)-1)
                        #js ^ dict((token_id\, token_id) : set([neg_tuple_id, ...]))
                        #   `.setdefault()` adds the (w1,w2) key if it's not present and if the (w1,w2) key _is_ present, `.setdefault()`
                        #   will add the new index of the neg_tuple id to the set of dictionary values
                        #   EX. a = {(52, 53): {4}}
                        #       a.setdefault((20,21),set()).add(3);  a == {(20, 21): {3}, (52, 53): {4}}
                        #       a.setdefault((20,21),set()).add(5);  a == {(20, 21): {3, 5}, (52, 53): {4}}            

                # update self._token_to_sents
                # js self._token_to_sents is a dict {token_id: {(sent_id, index of token corresponding to token_id)}} 
                #   *NOTE* `index` is the index of the word in the tokenized sentence (`s1_tokenized`)
                
                for index,token_id in enumerate(s1_tokenized.ids):
                    if token_id in self.stop_words_set:
                        continue
                    sid_index = (s1_id, index)
                    self._token_to_sents.setdefault(token_id, set()).add(sid_index) 
                for index,token_id in enumerate(s2_tokenized.ids):
                    if token_id in self.stop_words_set:
                        continue
                    sid_index = (s2_id, index)
                    self._token_to_sents.setdefault(token_id, set()).add(sid_index)                              

                count += 1  # TODO count should be incremented here to get 20k examples


            #### PRINT STATEMENTS FOR TESTING ####
            #logger.info(f'Total time: {(time.time() - t0):.2f} seconds')
            logger.info('\n#### PRINT STATEMENTS FOR TESTING ####')
            logger.info(f'Total pairs of questions: {len(sentence_id_pair_list)}')
            logger.info(f'`count` is {count}, should be {self.num_examples}')
            logger.info(f'`bad_count` is {bad_count}')
            logger.info(f'Number of paraphrases = {sum(label_list)}, {sum(label_list)/len(sentence_id_pair_list)*100:.2f}% of total')
            logger.info(f'Number of NON-paraphrases = {len(label_list) - sum(label_list)}, {(len(label_list) - sum(label_list))/len(sentence_id_pair_list)*100:.2f}% of total')
            logger.info('#### PRINT STATEMENTS FOR TESTING ####\n')
            #### PRINT STATEMENTS FOR TESTING ####

            # map boolean list of labels to list of 0,1 ints
            self.labels = list(map(int, label_list))


    def _overlap(self, s1: List[int], s2: List[int]) -> List[List[int]]:
        """ 
        Finds overlapping non-stopwords of two sentences and returns the words' index in each sentence
        IN:     s1 and s2 are tokenized sentences of token_ids
        RETURN: a list of lists; inner lists are [overlap_word_index_sent_1, overlap_word_index_sent_2]
        """
        # check intersection  
        # create dict mapping words to their indices in a given sentence
        s1_dict = dict((k, i) for i, k in enumerate(s1)) 
        s2_dict = dict((k, i) for i, k in enumerate(s2))
        word_pairs = []
        inter = set(s1_dict.keys()).intersection(set(s2_dict.keys())) #find all the common words between sentences

        inter.difference_update(self.stop_words_set) #js removes all token_ids of stopwords TO INCLUDE [CLS],[SEP],[PAD]
        #js NOTE: removed ~6 lines of individual filtering                   
        
        # check for digits or starts with '-'
        #TODO: quicker to make a list of token_ids that correspond to integers?
        #   it seems like it would be easer than coverting back to a string with the tokenizer...
        
        #js TODO: elmo_change: this won't work with elmo because I don't have a way to go from token_ids --> strings
        for i in inter.copy():                      #js convert back to strings; remove digits and words beginning with '-'
            if self.tokenizer.decode(i).isdigit():
                inter.remove(i)
            if self.tokenizer.decode(i).startswith('-'): #TODO ELMO_CHANGE: ord('-') == 45; 46 after batch_to_ids() b/c of off-by-one issue
                inter.remove(i)                          #   so you can find things that start with 259

        for w in inter:
            w1_id = s1_dict[w]
            w2_id = s2_dict[w]
            word_pairs.append([w1_id, w2_id])

        #js NOTE: removed ~15 lines of references to synonyms/synonym_pairs because synonyms.tsv wasn't provided
        return word_pairs

    def _corrupt(self, para_tuple, target_sent=None):    
        """
        Corrupt para_tuple into a negative sample. 
        Return (sent_id, sent_id, index_of_an_overlapping/synonym_token, index_of_an_overlapping/synonym_token) for a negative sample.
        """
        
        #js assigns appropriate variable to the elements of `para_tuple = (s1_idx, s2_idx, s1_overlap_word_index, s2_overlap_word_idx)`
        s1_id = para_tuple[0]  
        s1_index = para_tuple[2]
        s2_id = para_tuple[1]
        s2_index = para_tuple[3]
        #js randomly 1 or 2 to pick whether or 'corrupt' s1_id or s2_id
        if target_sent == None:                     
            target_sent = random.randint(1,2)

        if target_sent == 1: 
            target_sent_id    = s1_id
            target_sent_index = s1_index
        if target_sent == 2: 
            target_sent_id    = s2_id
            target_sent_index = s2_index

        # token_id of ONE OVERLAP WORD; INDEXING: finds s1_id in `_id_to_sent` Tensor, then uses the overlap word index to get the token_id of that word
        #    then using `token`, find all possible sentences with that token: set(sent_id, index_of_token)
        token = self._id_to_sent[target_sent_id][target_sent_index]  
        sents_set = copy.copy(self._token_to_sents[token])  #copy.copy() o/w it modifies the actual self._token_to_sents dictionary
        
        # remove s1 and s2 out of the set of possible sentences with token
        if (s1_id, s1_index) in sents_set:      
            sents_set.remove((s1_id, s1_index)) 
        if (s2_id, s2_index) in sents_set:
            sents_set.remove((s2_id, s2_index))

        # if the only overlap was between the two paraphrase sentences; *RANDOMLY RETURN A NEGATIVE TUPLE??* 
        #   TODO there has to be a better way; should just skip this example then.
        if (len(sents_set) == 0):
            return random.choice(self._neg_tuples)
        else:
            corrupt_s = random.choice(list(sents_set)) #find a sentence in the remaining set of overlap sentences (after casting to a list)
        
        # a 2nd check to see if the randomly selected set of overlap sentences is a set of paraphrases
        #   if the randomly selected sentence is a paraphrase, try 10 times to find a non-paraphrase 
        #   TODO: `.remove()` the paraphrased sentence pair if `.is_paraphrase() = True` and find overlap with negative tuple?
        ind = 0
        while self._is_paraphrase(corrupt_s[0], target_sent_id):     
            corrupt_s = random.choice(list(sents_set)) 
            ind += 1
            if ind > 10:
                # logger.info("ind", ind)
                random.choice(self._neg_tuples)     # if there isn't a non-paraphrase: randomly return a negative tuple:
                break                                   
        return (corrupt_s[0], target_sent_id,corrupt_s[1], target_sent_index)


    def _gen_stop_words(self, filename: str) -> Set[int]:
        """
        Generates a set of token_ids given a text file of stopwords.
        """

        stop_words = np.genfromtxt(filename, dtype='str')
        stop_words = stop_words.tolist()
        # have a variant of all stopwords where they are capitalized (use case: beginning of sentence)
        stop_words = [token.capitalize() for token in stop_words] + stop_words

        tokenized_stop_words = self.tokenizer(" ".join(stop_words))[0]
        tokenized_punc = self.tokenizer(PUNC)[0] #TODO: move PUNC assignment within this method?

        stop_words_set = set.union(set(tokenized_stop_words.ids), set(tokenized_punc.ids))
        stop_words_set.add(self.tokenizer.pad_token_id) #add [PAD] == 0

        self.stop_words_set = stop_words_set

    def _gen_neg_tuple(self, para_tuple):
        """
        Given a paraphrase tuple, find a non-paraphrase pair of sentences that share the same word.
        NOTE: this is different than _corrupt() because corrupt() finds a random other sentence that shares a word.
        """

        s1_id = para_tuple[0]
        s1_index = para_tuple[2]
        s2_id = para_tuple[1]
        s2_index = para_tuple[3]
        s1_token = self._id_to_sent[s1_id][s1_index]
        s2_token = self._id_to_sent[s2_id][s2_index]
        if (s1_token, s2_token) in self._token_pair_to_neg_tuples:
            neg_tuple_id = random.choice(list(self._token_pair_to_neg_tuples[(s1_token, s2_token)]))
            neg_tuple = self._neg_tuples[neg_tuple_id]
            return neg_tuple
        else:
            return None

    def _is_paraphrase(self, s1_id, s2_id):
        return (s1_id,s2_id) in self._paraphrase_sets


    #js copied directly from Shi
    def save(self, filename):
        f = open(filename,'wb')
        #self.desc_embed = self.desc_embed_padded = None
        pickle.dump(self.__dict__, f, pickle.HIGHEST_PROTOCOL)
        f.close()
        logger.info("Save data object as", filename)

    #js copied directly from Shi
    def load(self, filename):
        f = open(filename,'rb')
        tmp_dict = pickle.load(f)
        self.__dict__.update(tmp_dict)
        logger.info("Loaded data object from", filename)
        logger.info("=====================\nCaution: need to reload desc embeddings.\n=====================")

class ParaphraseDatasetElmo(Dataset):
    """
    Creates a Dataset object for retrofitting ELMo with paraphrase examples.
    """    
    def __init__(self, para_dataset: str = 'quora', model_name: str = 'elmo', 
                 num_examples: int = 25000, max_length: int = 40, stop_words_file: str = 'stop_words_en.txt',
                 r1: float=0.5, seed: int = None, split: str = 'train', lowercase_inputs: bool = False,
                 synonym_file: str = None):

        
        self.para_dataset = para_dataset
        self.model_name = model_name
        self.num_examples = num_examples
        self.max_length = max_length
        self.r1 = r1 # negative sample ratio
        self.seed = seed # set to None for random
        self._split = split
        self.lowercase_inputs = lowercase_inputs

        # TODO do these only apply to 'quora'? if so --> move into self._load_dataset
        # TODO combine self._token_pair_to_neg_tuples and self._neg_tuples because the former references the latter?

        self._id_to_sent: Dict[int, Tuple[Tuple[int,...],...]] = {} # maps question/sentence IDs to tuple of token tuples
        self._sent_to_id: Dict[Tuple[Tuple[int,...],...], int] = {} # reverse lookup: token tensors (cast to tuple of tuples) to question/sentence IDs
        self._paraphrase_sets: Set[Tuple[int,int]] = set([]) # a set of {(sent1_id, sent2_id), (sent2_id, sent1_id) ...} to check whether two sentences are paraphrases or not.
        self._para_tuples: List[Tuple[int,int,int,int]] = [] # [(sent1_id, sent2_id, sent1_index_of_an_overlapping/synonym_token, sent2_index_of_an_overlapping/synonym_token), ... ]
        self._neg_tuples:  List[Tuple[int,int,int,int]] = [] # [(sent1_id, sent2_id, sent1_index_of_an_overlapping/synonym_token, sent2_index_of_an_overlapping/synonym_token), ... ]
        
        #elmo_change: any token_id is an `int` in BERT, but a `tensor` w/  shape [50]  cast to a tuple w/ len=50
        self._token_pair_to_neg_tuples: Dict[Tuple[Tuple[int,...],Tuple[int, ...]],Set[int]] = {} # maps pair of word_token_ids to their index position in self._neg_tuples; {(token_id, token_id) : set([idx of self._neg_tuples, ...])}
        self._token_to_sents: Dict[Tuple[int,...],Set[Tuple[int,int]]] = {} # reverse index of sentences given tokens. This is a map {token_id : set([(sent_id, index_of_the_token_in_the_sentence), ...]) }
        
        #elmo_change
        self.moses_tokenizer = MosesTokenizer('en', no_escape=True)
        self.tokenizer = lambda s: self.moses_tokenizer(s.lower())

        # load stop words from file
        self.bad_words = ["-LSB-", "\\", "``", "-LRB-", "????", "n/a", "'"] #, "//" #js add if you want to filter out some URLs
        self.stop_words_set = set([])
        self.synonyms = {}
        logger.info(f'Generating stop words from {stop_words_file}...\n')
        self._gen_stop_words(stop_words_file)
        if synonym_file:
            self.synonyms = self._gen_synonyms(synonym_file)
        
        # TODO: remove or convert into some logging
        # self.TEST_WORDS = []
        # self.TEST_SENTS = []
        # self.TEST_SYNS = []

        # load quora, mrpc, etc.
        logger.info('Loading %s dataset with r1=%d...\n', para_dataset, r1)
        self._load_dataset()

    def __len__(self) -> int:
        return len(self._para_tuples)

    # based on Shi's gen_batch
    def __getitem__(self, idx: int) -> Tuple[Tensor, Tensor, Tensor, Tensor, int, int, int, int]:
        neg_tuple = self._gen_neg_tuple(self._para_tuples[idx])
        if (random.uniform(0,1) > self.r1) or (neg_tuple is None):
            neg_tuple = self._corrupt(self._para_tuples[idx])
            
        #TODO: instead of token_ids, these will be tensors of length 50...problematic?
        sent1 = self._id_to_sent[ self._para_tuples[idx][0] ] # tuple of char ids / len [self.max_length*50]
        sent2 = self._id_to_sent[ self._para_tuples[idx][1] ] 
        nsent1 = self._id_to_sent[ neg_tuple[0] ] 
        nsent2 = self._id_to_sent[ neg_tuple[1] ] 
        token1 = self._para_tuples[idx][2] # index location of shared word in sent1
        token2 = self._para_tuples[idx][3] 
        ntoken1 = neg_tuple[2] # index location of shared word in nsent1
        ntoken2 = neg_tuple[3]
        return (torch.tensor(sent1).reshape(self.max_length,50), 
                torch.tensor(sent2).reshape(self.max_length,50), 
                torch.tensor(nsent1).reshape(self.max_length,50), 
                torch.tensor(nsent2).reshape(self.max_length,50), 
                token1, token2, ntoken1, ntoken2)

    # TODO add PAN...
    def _load_dataset(self):
        """
        Loads relevant paraphrase dataset based on argument passed to constructor and creates attributes for model training.
        """

        # load quora or mrpc from HuggingFace
        if self.para_dataset == 'quora':
            dataset = datasets.load_dataset('glue', 'qqp')
            dataset_shuffled = dataset.shuffle(seed=self.seed)
            self._process_dataset(dataset_shuffled)
        elif self.para_dataset == 'mrpc':
            dataset = datasets.load_dataset('glue', 'mrpc')
            dataset_shuffled = dataset.shuffle(seed=self.seed)
            self._process_dataset(dataset_shuffled)

    def _process_dataset(self, dataset_shuffled: datasets.DatasetDict):
        
        count = 0
<<<<<<< HEAD

        bad_count = 0              #js added for testing
        self.sentence_id_pair_list = [] #js added for testing
        label_list = []            #js added for testing
=======
        bad_count = 0
        self.sentence_id_pair_list = []
        label_list = []
>>>>>>> 98422a50

        for pair in tqdm.tqdm(dataset_shuffled[self._split], desc=f'Processing {self.para_dataset} paraphrases from {self._split} split'):
            #count += 1 #TODO incrementing here means you don't actually get 20k examples. It's what Shi did.
            if (self.num_examples is not None) and count >= self.num_examples:
                break
            if self.para_dataset == 'quora':
                label = pair['label']
                s1_id = pair['idx']*10
                s2_id = pair['idx']*10 + 1
                s1 = pair['question1']
                s2 = pair['question2']

            elif self.para_dataset == 'mrpc':
                label = pair['label']
                # mrpc dataset index is for the sentence pair, so I created new indices for each sentence 
                # by multiplying pair index *10 + 0 for s1  and + 1 for s2
                s1_id = pair['idx']*10
                s2_id = pair['idx']*10 + 1
                s1 = pair['sentence1']
                s2 = pair['sentence2']

            # TODO: better way? .map() functionality of quora/mrpc dataset object? map bad words to [UNK]?
            exist_bad_word = False
            for i in self.bad_words:
                if (i in s1 or i in s2):
                    exist_bad_word = True

            if exist_bad_word: 
                bad_count += 1  #js added for testing
                continue # skip pair if it contains element from self.bad_words

            # Look for newlines (they will break the Moses tokenizer).
            if '\n' in s1:
                logger.warn(f'Replacing newlines in s1: "{s1}"')
                s1 = s1.replace('\n', ' ')
            if '\n' in s2:
                logger.warn(f'Replacing newlines in s2: "{s2}"')
                s2 = s2.replace('\n', ' ')

            #### CODE FOR TESTING HOW MANY EXAMPLES ARE POSITIVE AND NEGATIVE ####
            self.sentence_id_pair_list.append((s1_id,s2_id))
            label_list.append(label)

            # Lowercase inputs if args.lowercase_inputs = True
            if self.lowercase_inputs:
                s1 = s1.lower()
                s2 = s2.lower()

            #elmo_change using batch_to_ids and tokenizer
            s1_interim_tokenized = batch_to_ids([self.tokenizer(s1.lower())]) # shape: (1,seq_length, 50)
            s2_interim_tokenized = batch_to_ids([self.tokenizer(s2.lower())]) # shape: (1,seq_length, 50) 

            # Skip if one of the inputs has no tokens (this is a real issue).
            if (not s1_interim_tokenized.numel()) or (not s2_interim_tokenized.numel()):
                logger.warn(f'Skipping pair with empty question: {pair}')
                continue
            

            # add padding to self.max_length && truncate if number of tokens > self.max_length
            s1_tokenized = torch.zeros(1, self.max_length, 50, dtype=torch.int64) # shape: (1, self.max_length, 50 for ELMo character encoding)
            s2_tokenized = torch.zeros(1, self.max_length, 50, dtype=torch.int64)

            # Truncate to self.max_length
            s1_tokenized[:,:s1_interim_tokenized.shape[1],:] = torch.clone(s1_interim_tokenized[:,:self.max_length,:])
            s2_tokenized[:,:s2_interim_tokenized.shape[1],:] = torch.clone(s2_interim_tokenized[:,:self.max_length,:])     
            
            # Convert sentences to tuple of tuples for dictionaries
            #   tuple of tuples: len(outer_tuple) = self.max_length; len(outer_tuple[<any index>]) = 50
            s1_tuple = self._tensor_to_token_tuples(s1_tokenized)
            s2_tuple = self._tensor_to_token_tuples(s2_tokenized)

            #Shi uses a list for tokenized sentences; where the index is equivalent to the updated id; 
            #   js: I'm going to just use a dictionary
            
            #if not s1_tokenized in sent_to_id: shouldn't be necessary due to id_to_sent.update() functionality
            #js NOTE have to use Tuples because tensors aren't hashable
            self._id_to_sent.update({s1_id : s1_tuple})
            self._id_to_sent.update({s2_id : s2_tuple})
            self._sent_to_id.update({s1_tuple : s1_id})
            self._sent_to_id.update({s2_tuple : s2_id})
            
            #TODO: ELMO_CHANGE: ensure overlap returns what you expect
            total_index_pairs = self._overlap(s1_tuple, s2_tuple)
            
            #js if `is_duplicate`== True; append both combinations s1&s2 ++ s2&s1 to `self.paraphrases`
            if label:
                self._paraphrase_sets.add((s1_id, s2_id))
                self._paraphrase_sets.add((s2_id, s1_id))
                for p in total_index_pairs:             #js for every pair of overlap words:
                    intersection_tuple = (s1_id,s2_id,p[0],p[1]) #js (s1_idx, s2_idx, s1_overlap_word_index, s2_overlap_word_idx) **SO THERE COULD BE MULTIPLE TUPLES STARTING WITH  `s1_idx, s2_idx`** if they have multiple overlapping words
                    self._para_tuples.append(intersection_tuple) #js a list of tuples in the format from the line above
            else: #js this from NON-PARAPHRASE questions
                for p in total_index_pairs:
                    intersection_tuple = (s1_id, s2_id, p[0], p[1])
                    self._neg_tuples.append(intersection_tuple)

                    #js NOTE I think w1 == w2; except if/when synonyms are involved
                    w1 = self._tensor_to_token_tuples(s1_tokenized[:,p[0],:]) # original w1 & w2 shape: [1,1,50]
                    w2 = self._tensor_to_token_tuples(s2_tokenized[:,p[1],:]) # new w1 & w2 len = 50

                    # TODO: we should lowercase words before checking stopwords
                    #js filter out stopwords from negative sentences
                    #  stopwords are filtered out of pos sentences in self.overlap_()
                    if w1 in self.stop_words_set or w2 in self.stop_words_set:
                        continue                                               

                    self._token_pair_to_neg_tuples.setdefault((w1, w2), set()).add(len(self._neg_tuples)-1)
                    #js ^ dict((token_id\, token_id) : set([neg_tuple_id, ...]))
                    #   `.setdefault()` adds the (w1,w2) key if it's not present and if the (w1,w2) key _is_ present, `.setdefault()`
                    #   will add the new index of the neg_tuple id to the set of dictionary values
                    #   EX. a = {(52, 53): {4}}
                    #       a.setdefault((20,21),set()).add(3);  a == {(20, 21): {3}, (52, 53): {4}}
                    #       a.setdefault((20,21),set()).add(5);  a == {(20, 21): {3, 5}, (52, 53): {4}}            

            # update self._token_to_sents
            # js self._token_to_sents is a dict {token_tuple: {(sent_id, index of token corresponding to token_tuple)}}  
            #   *NOTE* `index` is the index of the word in the tokenized sentence (`s1_tokenized`)

            for index, token_tuple in enumerate(s1_tuple):
                if token_tuple in self.stop_words_set:
                    continue
                sid_index = (s1_id, index)
                self._token_to_sents.setdefault(token_tuple, set()).add(sid_index) 
            for index, token_tuple in enumerate(s2_tuple):
                if token_tuple in self.stop_words_set:
                    continue
                sid_index = (s2_id, index)
                self._token_to_sents.setdefault(token_tuple, set()).add(sid_index)                              

            count += 1  # NOTE: count should be incremented here to get correct num_examples

        #### PRINT STATEMENTS FOR TESTING ####
        #logger.info(f'Total time: {(time.time() - t0):.2f} seconds')
        logger.info('\n#### PRINT STATEMENTS FOR TESTING ####')
        logger.info(f'Total pairs of questions: {len(self.sentence_id_pair_list)}')
        logger.info(f'`count` is {count}, should be {self.num_examples}')
        logger.info(f'`bad_count` is {bad_count}')
        logger.info(f'Number of paraphrases = {sum(label_list)}, {sum(label_list)/len(self.sentence_id_pair_list)*100:.2f}% of total')
        logger.info(f'Number of NON-paraphrases = {len(label_list) - sum(label_list)}, {(len(label_list) - sum(label_list))/len(self.sentence_id_pair_list)*100:.2f}% of total')
        logger.info('#### PRINT STATEMENTS FOR TESTING ####\n')
        #### PRINT STATEMENTS FOR TESTING ####

        # map boolean list of labels to list of 0,1 ints
        self.labels = list(map(int, label_list))


    def _overlap(self, s1_tuple: Tuple[Tuple[int,...],...], s2_tuple: Tuple[Tuple[int,...],...]) -> List[List[int]]:
        """ 
        Finds overlapping non-stopwords of two sentences and returns the words' index in each sentence
        IN:     s1 and s2 are tuples of token tuples
        RETURN: a list of lists; inner lists are [overlap_word_index_sent_1, overlap_word_index_sent_2]
        """
         
        # create dict mapping words (keys) to their indices (values) in a given sentence
        #    where a word is a tuple of length 50
        assert len(s1_tuple) == len(s2_tuple) == self.max_length
        s1_dict = dict((k,i) for i, k in enumerate(s1_tuple))
        s2_dict = dict((k,i) for i, k in enumerate(s2_tuple))
        word_pairs = []
        
        # check intersection: find all the common words between sentences
        inter = set(s1_dict.keys()).intersection(set(s2_dict.keys()))

        # removes all token_ids of stopwords TO INCLUDE [0]*50 (padding)
        inter.difference_update(self.stop_words_set) 
        
        # elmo_change: same effect as filtering out all words that begin with '-' or digits 0-9
        #   index 0 of a chracter_id token tuple (length 50) is always 259
        #   index 1 is the first character of the word, so this is what we're checking
        #   elmo char_ids are based on ord()+1, so ord('-') = 45, but elmo char_id of '-' is 46
        #   elmo char_ids for digits '0' thru '9' are in range(49,59)
        #   setting the list in range(46,59) filters out all words beginning with '-' or digits.
        for i in inter.copy():
            if i[1] in list(range(46,59)):
                inter.remove(i)

        for w in inter:
            w1_id = s1_dict[w]
            w2_id = s2_dict[w]
            word_pairs.append([w1_id, w2_id])
        
        synonym_pairs = []

        if self.synonyms:
            for k in s1_dict.keys():
                if (k in self.synonyms) and (k not in self.stop_words_set):
                    for syn in self.synonyms[k]:
                        if (syn in s2_dict.keys()) and (syn not in self.stop_words_set):
                            synonym_pairs.append((s1_dict[k], s2_dict[syn]))
                            # self.TEST_WORDS.append((k,syn))
                            # self.TEST_SENTS.append((s1_tuple,s2_tuple))
                            # self.TEST_SYNS.append((s1_dict[k], s2_dict[syn]))
                else: continue

            for k in s2_dict.keys():
                if (k in self.synonyms) and (k not in self.stop_words_set):
                    for syn in self.synonyms[k]:
                        if (syn in s1_dict.keys()) and (syn not in self.stop_words_set):
                            synonym_pairs.append((s1_dict[syn], s2_dict[k]))
                            # self.TEST_WORDS.append((syn,k))
                            # self.TEST_SENTS.append((s1_tuple,s2_tuple))
                            # self.TEST_SYNS.append((s1_dict[syn], s2_dict[k]))
                else: continue
        synonym_pairs = list(set(synonym_pairs))
        return word_pairs + synonym_pairs

    def _corrupt(self, para_tuple: Tuple[int,int,int,int], target_sent: Optional[int]=None) -> Tuple[int,int,int,int]:
        """
        Corrupt para_tuple into a negative sample. 
        Return (sent_id, sent_id, index_of_an_overlapping/synonym_token, index_of_an_overlapping/synonym_token) for a negative sample.
        """
        
        #js assigns appropriate variable to the elements of `para_tuple = (s1_idx, s2_idx, s1_overlap_word_index, s2_overlap_word_idx)`
        s1_id = para_tuple[0]  
        s1_index = para_tuple[2]
        s2_id = para_tuple[1]
        s2_index = para_tuple[3]
        #js randomly 1 or 2 to pick whether or 'corrupt' s1_id or s2_id
        if target_sent == None:                     
            target_sent = random.randint(1,2)

        if target_sent == 1: 
            target_sent_id    = s1_id
            target_sent_index = s1_index
        if target_sent == 2: 
            target_sent_id    = s2_id
            target_sent_index = s2_index

        # token_id of ONE OVERLAP WORD; INDEXING: finds s1_id in `_id_to_sent` Tensor, then uses the overlap word index to get the token_id of that word
        #    then using `token`, find all possible sentences with that token: set(sent_id, index_of_token)
        token = self._id_to_sent[target_sent_id][target_sent_index]
        sents_set = copy.copy(self._token_to_sents[token])  #copy.copy() o/w it modifies the actual self._token_to_sents dictionary
        
        # remove s1 and s2 out of the set of possible sentences with token
        if (s1_id, s1_index) in sents_set:      
            sents_set.remove((s1_id, s1_index)) 
        if (s2_id, s2_index) in sents_set:
            sents_set.remove((s2_id, s2_index))

        # if the only overlap was between the two paraphrase sentences; *RANDOMLY RETURN A NEGATIVE TUPLE??* 
        #   TODO there has to be a better way; should just skip this example then.
        if (len(sents_set) == 0):
            return random.choice(self._neg_tuples)
        else:
            corrupt_s = random.choice(list(sents_set)) #find a sentence in the remaining set of overlap sentences (after casting to a list)
        
        # a 2nd check to see if the randomly selected set of overlap sentences is a set of paraphrases
        #   if the randomly selected sentence is a paraphrase, try 10 times to find a non-paraphrase 
        #   TODO: `.remove()` the paraphrased sentence pair if `.is_paraphrase() = True` and find overlap with negative tuple?
        ind = 0
        while self._is_paraphrase(corrupt_s[0], target_sent_id):     
            corrupt_s = random.choice(list(sents_set)) 
            ind += 1
            if ind > 10:
                # logger.info("ind", ind)
                random.choice(self._neg_tuples)     # if there isn't a non-paraphrase: randomly return a negative tuple:
                break                                   
        return (corrupt_s[0],target_sent_id,corrupt_s[1], target_sent_index)


    def _gen_stop_words(self, filename: str) -> Set[int]:
        """
        Generates a set of token_ids given a text file of stopwords.
        *NOTE*: doesn't include `<S>` or `</S>` in list of stopwords
        """

        stop_words = np.genfromtxt(filename, dtype='str')
        stop_words = stop_words.tolist()

        # have a variant of all stopwords where they are capitalized (use case: beginning of sentence)
        if not self.lowercase_inputs:
            stop_words = [token.capitalize() for token in stop_words] + stop_words

        tokenized_stop_words = self.tokenizer(" ".join(stop_words))
        tokenized_punc = self.tokenizer(PUNC)[0] #TODO: move PUNC assignment within this method?

        stop_words_set = set.union(set(tokenized_stop_words), set(tokenized_punc))
        # squeezes tokens of shape [1,1,50] --> [50]  --> list --> tuple because it's hashable
        stop_words_set = set([tuple(batch_to_ids([[word]]).squeeze().tolist()) for word in stop_words_set])
        # add padding to stop_words_set
        stop_words_set.add(tuple([0]*50))

        # a set of of tuples representing the length-50 ELMo char_ids
        self.stop_words_set = stop_words_set

<<<<<<< HEAD
    def _gen_neg_tuple(self, para_tuple: Tuple[int, int, int, int]) -> Optional[Tuple[int, int, int, int]]:
=======
    def _gen_synonyms(self, filename: str) -> Dict[Tuple[int,...], Set[Tuple[int,...]]]:
        """
        Generates a dictionary mapping a token_id tuple to a set of its synonyms.
        Saves a pickled dictionary if this is the first time a .csv has been processed.
        """
        # check to see if a .pkl file has already been created
        # synonym-csv/synonyms_shi.csv --> synonym-csv/synonyms_shi_elmo.pkl
        pickled_filename = f"{filename[:-4]}_{self.model_name}.pkl"
        
        check_path = Path(pickled_filename)
        if check_path.is_file():
            logger.info(f'Loading synonym dictionary from {pickled_filename}')
            synonyms_dict = pickle.load(open(pickled_filename, 'rb'))
            
        else:
            logger.info(f'Pickled synonym dictionary doesn\'t exist. Creating synonym_dict from {filename}.')
            # 1st column of all synonym csv files is base_words, 2nd column is synonyms from WordNet for a given base_word
            # Order matters when reading in the data and creating the dictionary
            synonyms_array = np.genfromtxt(filename, delimiter=',', dtype=str) # shape: [num_rows,2]
            
            # grab base word column (0) and WordNet synonyms (1)
            base_words = synonyms_array[:,0].tolist()
            wordnet_synonyms = synonyms_array[:,1].tolist()
            if self.lowercase_inputs:
                base_words = [token.lower() for token in base_words]
                wordnet_synonyms = [token.lower() for token in wordnet_synonyms]
            
            # convert to ELMo char_ids
            token_id_array = batch_to_ids([base_words, wordnet_synonyms]) # shape: [2,num_rows,50]
            token_id_array = token_id_array.transpose(0,1) # shape: [num_rows,2,50]
            
            # create dictionary of tuple mappings
            synonyms_dict = {}
            # add two way lookup between a base word and its synonym
            for base, syn in tqdm.tqdm(token_id_array, desc= f'Processing synonyms from {filename}'):
                base, syn = tuple(base.tolist()), tuple(syn.tolist())
                if base == syn: continue
                if (base or syn) in self.stop_words_set: continue
                synonyms_dict.setdefault(base, set()).add(syn)
                synonyms_dict.setdefault(syn, set()).add(base)
            
            # pickle file to save time later
            with open(pickled_filename, 'wb') as f:
                pickle.dump(synonyms_dict, f, protocol=pickle.HIGHEST_PROTOCOL)

        return synonyms_dict

        # TODO: add capitalized version of all base words??
        #     need to do this after matching all words up to their synonyms in a dictionary...
        # base_words += [token.capitalize() for token in base_words]


    def _gen_neg_tuple(self, para_tuple: Tuple[int,int,int,int]) -> Optional[Tuple[int,int,int,int]]:
>>>>>>> 98422a50
        """
        Given a paraphrase tuple, find a non-paraphrase pair of sentences that share the same word.
        NOTE: this is different than _corrupt() because corrupt() finds a random other sentence that shares a word.
        """
        s1_id = para_tuple[0]
        s1_index = para_tuple[2]
        s2_id = para_tuple[1]
        s2_index = para_tuple[3]
        s1_token = self._id_to_sent[s1_id][s1_index]
        s2_token = self._id_to_sent[s2_id][s2_index]
        if (s1_token, s2_token) in self._token_pair_to_neg_tuples:
            neg_tuple_id = random.choice(list(self._token_pair_to_neg_tuples[(s1_token, s2_token)]))
            neg_tuple = self._neg_tuples[neg_tuple_id]
            return neg_tuple
        else:
            return None

    def _is_paraphrase(self, s1_id, s2_id):
        return (s1_id,s2_id) in self._paraphrase_sets

    def _tensor_to_token_tuples(self, sent: Tensor) -> Tuple[Tuple[int,...]]:
        '''
        Converts a tensor to either 
            (1) a tuple of tuples where each outer tuple entry represents a word
        as a tuple with length 50.
            (2) a single tuple representing a word
        '''
        # convert a sentence tensor of shape [1,40,50]
        assert sent.shape[-1] == 50
        if len(sent.shape) == 3:
            assert sent.shape[0] == 1
            assert sent.shape[1] == self.max_length    
            return tuple(tuple(token.tolist()) for token in sent.squeeze())
        
        # convert a word tensor of shape [1,50]
        if len(sent.shape) == 2:
            assert sent.shape[0] == 1
            return tuple(sent.squeeze().tolist())

    # TODO(js): ability to save the dataset after it's created?  The below code copied from Shi doesn't work
    
    # #js copied directly from Shi
    # def save(self, filename):
    #     f = open(filename,'wb')
    #     #self.desc_embed = self.desc_embed_padded = None
    #     pickle.dump(self.__dict__, f, pickle.HIGHEST_PROTOCOL)
    #     f.close()
    #     print("Save data object as", filename)

    # #js copied directly from Shi
    # def load(self, filename):
    #     f = open(filename,'rb')
    #     tmp_dict = pickle.load(f)
    #     self.__dict__.update(tmp_dict)
    #     print("Loaded data object from", filename)
    #     print("=====================\nCaution: need to reload desc embeddings.\n=====================")<|MERGE_RESOLUTION|>--- conflicted
+++ resolved
@@ -130,8 +130,8 @@
 
                 # use (1) `.ids` for ints or (2) `.tokens` for wordpiece strings
                 #js TODO elmo_change using batch_to_ids and tokenizer
-                s1_tokenized = self.tokenizer(s1.lower(),truncation=True, max_length = self.max_length, padding= 'max_length')[0] 
-                s2_tokenized = self.tokenizer(s2.lower(),truncation=True, max_length = self.max_length, padding= 'max_length')[0]
+                s1_tokenized = self.tokenizer(s1,truncation=True, max_length = self.max_length, padding= 'max_length')[0] 
+                s2_tokenized = self.tokenizer(s2,truncation=True, max_length = self.max_length, padding= 'max_length')[0]
 
                 #Shi uses a list for tokenized sentences; where the index is equivalent to the updated id; 
                 #   js: I'm going to just use a dictionary
@@ -382,7 +382,10 @@
         
         #elmo_change
         self.moses_tokenizer = MosesTokenizer('en', no_escape=True)
-        self.tokenizer = lambda s: self.moses_tokenizer(s.lower())
+        if self.lowercase_inputs:
+            self.tokenizer = lambda s: self.moses_tokenizer(s.lower())
+        else:
+            self.tokenizer = lambda s: self.moses_tokenizer(s)
 
         # load stop words from file
         self.bad_words = ["-LSB-", "\\", "``", "-LRB-", "????", "n/a", "'"] #, "//" #js add if you want to filter out some URLs
@@ -411,7 +414,6 @@
         if (random.uniform(0,1) > self.r1) or (neg_tuple is None):
             neg_tuple = self._corrupt(self._para_tuples[idx])
             
-        #TODO: instead of token_ids, these will be tensors of length 50...problematic?
         sent1 = self._id_to_sent[ self._para_tuples[idx][0] ] # tuple of char ids / len [self.max_length*50]
         sent2 = self._id_to_sent[ self._para_tuples[idx][1] ] 
         nsent1 = self._id_to_sent[ neg_tuple[0] ] 
@@ -445,16 +447,9 @@
     def _process_dataset(self, dataset_shuffled: datasets.DatasetDict):
         
         count = 0
-<<<<<<< HEAD
-
-        bad_count = 0              #js added for testing
-        self.sentence_id_pair_list = [] #js added for testing
-        label_list = []            #js added for testing
-=======
         bad_count = 0
         self.sentence_id_pair_list = []
         label_list = []
->>>>>>> 98422a50
 
         for pair in tqdm.tqdm(dataset_shuffled[self._split], desc=f'Processing {self.para_dataset} paraphrases from {self._split} split'):
             #count += 1 #TODO incrementing here means you don't actually get 20k examples. It's what Shi did.
@@ -504,8 +499,8 @@
                 s2 = s2.lower()
 
             #elmo_change using batch_to_ids and tokenizer
-            s1_interim_tokenized = batch_to_ids([self.tokenizer(s1.lower())]) # shape: (1,seq_length, 50)
-            s2_interim_tokenized = batch_to_ids([self.tokenizer(s2.lower())]) # shape: (1,seq_length, 50) 
+            s1_interim_tokenized = batch_to_ids([self.tokenizer(s1)]) # shape: (1,seq_length, 50)
+            s2_interim_tokenized = batch_to_ids([self.tokenizer(s2)]) # shape: (1,seq_length, 50) 
 
             # Skip if one of the inputs has no tokens (this is a real issue).
             if (not s1_interim_tokenized.numel()) or (not s2_interim_tokenized.numel()):
@@ -556,6 +551,7 @@
                     w2 = self._tensor_to_token_tuples(s2_tokenized[:,p[1],:]) # new w1 & w2 len = 50
 
                     # TODO: we should lowercase words before checking stopwords
+                    # @jxm, the `_gen_stop_words()` method adds a capital version of all words if --lowercase_inputs=False
                     #js filter out stopwords from negative sentences
                     #  stopwords are filtered out of pos sentences in self.overlap_()
                     if w1 in self.stop_words_set or w2 in self.stop_words_set:
@@ -740,9 +736,7 @@
         # a set of of tuples representing the length-50 ELMo char_ids
         self.stop_words_set = stop_words_set
 
-<<<<<<< HEAD
-    def _gen_neg_tuple(self, para_tuple: Tuple[int, int, int, int]) -> Optional[Tuple[int, int, int, int]]:
-=======
+        
     def _gen_synonyms(self, filename: str) -> Dict[Tuple[int,...], Set[Tuple[int,...]]]:
         """
         Generates a dictionary mapping a token_id tuple to a set of its synonyms.
@@ -795,8 +789,7 @@
         # base_words += [token.capitalize() for token in base_words]
 
 
-    def _gen_neg_tuple(self, para_tuple: Tuple[int,int,int,int]) -> Optional[Tuple[int,int,int,int]]:
->>>>>>> 98422a50
+    def _gen_neg_tuple(self, para_tuple: Tuple[int, int, int, int]) -> Optional[Tuple[int, int, int, int]]:
         """
         Given a paraphrase tuple, find a non-paraphrase pair of sentences that share the same word.
         NOTE: this is different than _corrupt() because corrupt() finds a random other sentence that shares a word.
