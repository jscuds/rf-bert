import torch
from allennlp.modules.elmo import ElmoLstm  # , _ElmoBiLm
from allennlp.modules.elmo import Elmo

# from transformers.utils.dummy_pt_objects import ElectraModel


#########################################################
################## ElmoClassifier Class #################
#########################################################


OPTIONS_FILE = "https://s3-us-west-2.amazonaws.com/allennlp/models/elmo/2x4096_512_2048cnn_2xhighway/elmo_2x4096_512_2048cnn_2xhighway_options.json"
WEIGHT_FILE = "https://s3-us-west-2.amazonaws.com/allennlp/models/elmo/2x4096_512_2048cnn_2xhighway/elmo_2x4096_512_2048cnn_2xhighway_weights.hdf5"

class ElmoLstmWithTransformation(torch.nn.Module):
    """Appends a linear transformation (via inner `M` matrix) to ElmoLstm."""
    def __init__(self, lstm: ElmoLstm, embedding_dim=512, requires_grad=True): # embedding_dim matches ElmoLstm default
        super().__init__()
        self.lstm = lstm
        self.M = torch.nn.Parameter(
            torch.eye(embedding_dim, dtype=torch.float32), requires_grad=requires_grad
        )
        self.register_parameter('M', self.M) # TODO does this do anything?

    def forward(self, inputs: torch.Tensor, mask: torch.BoolTensor) -> torch.Tensor:
        """
        # Parameters
        inputs : `torch.Tensor`, required.
            A Tensor of shape `(batch_size, sequence_length, hidden_size)`.
        mask : `torch.BoolTensor`, required.
            A binary mask of shape `(batch_size, sequence_length)` representing the
            non-padded elements in each sequence in the batch.
        # Returns
        `torch.Tensor`
            A `torch.Tensor` of shape (num_layers, batch_size, sequence_length, hidden_size),
            where the num_layers dimension represents the LSTM output from that layer.
        """
        inputs = torch.matmul(inputs, self.M)
        return self.lstm(inputs, mask)

class ElmoClassifier(torch.nn.Module):
    """
    Uses ELMo embeddings to perform QQP task; allows for modification
    w/ orthogonal `M` matrix via ElmoLstmWithTransformation class.

    Args:
        options_file (str): ELMo options file
        weight_file (str): ELMo weight file
        num_output_representations (int): creates a list of len(num_output_representations)
            of the same embeddings to be used with .pop(); see allennlp repo for details
        requires_grad (bool): allow ELMo embeddings to learn (True) 
            or freeze embeddings (False)
        dropout (float): dropout percentage
        embedding_dim (int): size of ElmoLstm dim to create size of `M`
        sentence_pair (bool): Whether to do sentence-pair or single-sentence classification
        linear_hidden_dim (int): size of the linear classifier hidden dimensions
        m_transform (bool): use `M` from ElmoLstmWithTransformation 
        m_transform_requires_grad (bool): Whether or not `M` should be trainable

    https://github.com/allenai/allennlp/blob/main/allennlp/modules/elmo.py
    """
    #js added requires_grad argument to switch for freezing/un-freezing weights
    #js added m_transform argument
    def __init__(self, options_file: str = OPTIONS_FILE, weight_file: str = WEIGHT_FILE, 
                 num_output_representations: int=1, requires_grad: bool=False, 
                 ft_dropout: float=0.2, embedding_dim: int=512, # embedding_dim matches ElmoLstm default
                 sentence_pair: bool = False,
                 linear_hidden_dim: int=512, m_transform: bool = True,
                 m_transform_requires_grad: bool = True, elmo_dropout: float = 0):
        super().__init__()
        self.elmo = Elmo(options_file=options_file, weight_file=weight_file,
<<<<<<< HEAD
                         num_output_representations = num_output_representations,
                         requires_grad=requires_grad, dropout=elmo_dropout)
=======
                         num_output_representations=num_output_representations,
                         requires_grad=requires_grad, dropout=dropout)
>>>>>>> 53c1ae25
        
        # Wrap the inner LSTM in an nn.Module that applies a matrix transformation
        # to the embeddings before passing them to the LSTM.
        if m_transform:
            lstm_with_transformation = ElmoLstmWithTransformation(
                self.elmo._elmo_lstm._elmo_lstm, embedding_dim=embedding_dim,
                requires_grad=m_transform_requires_grad
            )
            self.elmo._elmo_lstm._elmo_lstm = lstm_with_transformation
        self.elmo_hidden_size = self.elmo.get_output_dim() 
        
        self.sentence_pair = sentence_pair
        linear_input_size = (self.elmo_hidden_size*3 + 1) if sentence_pair else (self.elmo_hidden_size)

        # https://github.com/nyu-mll/GLUE-baselines/blob/b1c82396d960fd9725517089822d15e31b9882f5/src/models.py#L183

        self.classifier = torch.nn.Sequential(
            torch.nn.Dropout(p=ft_dropout),
            torch.nn.Linear(in_features=linear_input_size, out_features=linear_hidden_dim),
            torch.nn.Tanh(),
            torch.nn.Dropout(p=ft_dropout),
            torch.nn.Linear(in_features=linear_hidden_dim, out_features=1),
            torch.nn.Sigmoid()
        )


    def forward(self, sents: torch.Tensor) -> torch.Tensor:
        """
        Inputs: sents of shape [batch_size, 2, max_seq_length, max_word_length]
            where dim=1 is is (sent1,sent2)

        Outputs: logits for classification of 0 (non-paraphrase) or 1 (paraphrase)
        """
            # sents has shape B x 2 x self.max_length x word_length==50
            #    where dim=1 is (sent1,sent2) which is why we index as follows
        B = sents.shape[0] # batch_size because drop_last = False
        
        # Either we're doing single-sentence or sentence-pair classification.
        assert sents.shape == (B,2,40,50) or sents.shape == (B,40,50), f"invalid input shape {sents.shape}"
        if sents.shape == (B, 40, 50):
            # Single-sentence classification
            assert not self.sentence_pair
            x = self.elmo(sents)['elmo_representations'][0].mean(dim=1)
        else:
            # Sentence-pair classification
            assert self.sentence_pair
            sent_1 = sents[:,0,:,:] # shape: B x 1 x MAX_LENGTH==40 x 50
            sent_2 = sents[:,1,:,:] # shape: B x 1 x MAX_LENGTH==40 x 50
            
            elmo_sent_1 = self.elmo(sent_1)  # shape: B x MAX_LENGTH==40 x 1024
            elmo_sent_2 = self.elmo(sent_2)
            average_sent_1 = elmo_sent_1['elmo_representations'][0].mean(dim=1) #B x 1024
            average_sent_2 = elmo_sent_2['elmo_representations'][0].mean(dim=1) #B x 1024

            u,v = average_sent_1, average_sent_2  
            assert u.shape == (B, 1024)
            assert v.shape == (B, 1024)

            # FROM GLUE baseline: github.com/nyu-mll/GLUE-baselines/blob/b1c82396d960fd9725517089822d15e31b9882f5/src/models.py#L330
            # return torch.cat([s1_enc, s2_enc, torch.abs(s1_enc - s2_enc), s1_enc * s2_enc], 1)
            x = torch.cat((u, v, torch.norm(u-v, p=1, dim=1, keepdim=True), u*v), dim=1)  #NOTE: 2022-01-26; changed to p=1 after looking at GLUE baseline code
            assert x.shape == (u.shape[0],u.shape[1]*3+1) # shape [batch, 1024*3+1]
        probs = self.classifier(x)
        return probs.squeeze(dim=-1) # squeeze away dimension of length 1
    

class ElmoRetrofit(torch.nn.Module):
    """
    Uses ELMo to train an `M` matrix to create retrofit embeddings.
    Biggest difference from ElmoClassifier is removal of linear layers for classification
    and addition of processing paraphrases in a way that targets words used in the same 
    context.

    Args:
        options_file (str): ELMo options file
        weight_file (str): ELMo weight file
        num_output_representations (int): creates a list of len(num_output_representations)
            of the same embeddings to be used with .pop(); see allennlp repo for details
        requires_grad (bool): allow ELMo embeddings to learn (True) 
            or freeze embeddings (False)
        dropout (float): dropout percentage
        embedding_dim (int): size of ElmoLstm dim to create size of `M`
        linear_hidden_dim (int): size of the linear classifier hidden dimensions
        m_transform (bool): use `M` from ElmoLstmWithTransformation 

    https://github.com/allenai/allennlp/blob/main/allennlp/modules/elmo.py
    """
    #js added requires_grad argument to switch for freezing/un-freezing weights
    #js added m_transform argument
    def __init__(self, options_file: str = OPTIONS_FILE, weight_file: str = WEIGHT_FILE, 
                 num_output_representations: int=1, requires_grad: bool=False, 
                 elmo_dropout: float=0, embedding_dim: int=512): # embedding_dim matches ElmoLstm default
        super().__init__()
        self.elmo = Elmo(options_file=options_file, weight_file=weight_file,
                         num_output_representations = num_output_representations,
                         requires_grad=requires_grad, dropout=elmo_dropout)
        
        # Wrap the inner LSTM in an nn.Module that applies a matrix transformation
        # to the embeddings before passing them to the LSTM.
        lstm_with_transformation = ElmoLstmWithTransformation(
            self.elmo._elmo_lstm._elmo_lstm, embedding_dim=embedding_dim,
            requires_grad=True
        )
        self.elmo._elmo_lstm._elmo_lstm = lstm_with_transformation
        self.elmo_hidden_size = self.elmo.get_output_dim() 

    def forward(self, pos_sent_1: torch.Tensor, pos_sent_2: torch.Tensor,
                neg_sent_1: torch.Tensor, neg_sent_2: torch.Tensor,
                pos_token_1: torch.Tensor, pos_token_2: torch.Tensor,
                neg_token_1: torch.Tensor, neg_token_2: torch.Tensor) -> torch.Tensor:
        """
        Inputs: 
        pos_sent_1, pos_sent_2: paraphrase sentences of elmo character_ids
        neg_sent_1, neg_sent_2: two non-paraphrase sentences of elmo character_ids
        pos_token_1, pos_token_2: indices of the paraphrases that correspond to the target word used in the same context
        neg_token_1, neg_token_2: indices of the non-paraphrases that correspond to the target word used in a different context
        
        Outputs:       
        word_rep_pos_1, word_rep_pos_2: embeddings for target word used in same context
        word_rep_neg_1, word_rep_neg_2: embeddings for target word used in different context
        """

        batch_size = pos_sent_1.shape[0] # batch_size because drop_last = False
        
        assert pos_sent_1.shape == pos_sent_2.shape == (batch_size,40,50)
        assert neg_sent_1.shape == neg_sent_2.shape == (batch_size,40,50)
        assert pos_token_1.shape == pos_token_2.shape == (batch_size,)
        assert neg_token_1.shape == neg_token_2.shape == (batch_size,)

        pos_sent_1 = self.elmo(pos_sent_1)['elmo_representations'][0] # new shape: [batch_size, 40, 1024]
        pos_sent_2 = self.elmo(pos_sent_2)['elmo_representations'][0]
        neg_sent_1 = self.elmo(neg_sent_1)['elmo_representations'][0]
        neg_sent_2 = self.elmo(neg_sent_2)['elmo_representations'][0]

        # https://stackoverflow.com/questions/66900676/select-specific-indexes-of-3d-pytorch-tensor-using-a-1d-long-tensor-that-represe
        # Using a 1D tensor as an index for 1-dimension of a 3D tensor

        # equivalent of B = torch.tensor(range(batch_size))
        B = torch.arange(pos_sent_1.shape[0]).type_as(pos_token_1)

        # gets word embedding corresponding to [each sentence, token index, embeddings for that token index]
        word_rep_pos_1 = pos_sent_1[B,pos_token_1,:] # shape: [batch_size, 1024]
        word_rep_pos_2 = pos_sent_2[B,pos_token_2,:] # shape: [batch_size, 1024]
        word_rep_neg_1 = neg_sent_1[B,neg_token_1,:] # shape: [batch_size, 1024]
        word_rep_neg_2 = neg_sent_2[B,neg_token_2,:] # shape: [batch_size, 1024]
        assert word_rep_pos_1.shape == word_rep_pos_2.shape == (batch_size,1024)
        assert word_rep_neg_1.shape == word_rep_neg_2.shape == (batch_size,1024)

        return word_rep_pos_1, word_rep_pos_2, word_rep_neg_1, word_rep_neg_2



 #TODO:
    # 1. based on num_output_representations...should we average between those?  Use just the "top" layer?  Is that index 0 or index -1? Right now I'm grabbing elmo_out['elmo_representations'][0]
    # https://github.com/allenai/allennlp/blob/main/allennlp/modules/elmo.py<|MERGE_RESOLUTION|>--- conflicted
+++ resolved
@@ -70,13 +70,8 @@
                  m_transform_requires_grad: bool = True, elmo_dropout: float = 0):
         super().__init__()
         self.elmo = Elmo(options_file=options_file, weight_file=weight_file,
-<<<<<<< HEAD
-                         num_output_representations = num_output_representations,
+                         num_output_representations=num_output_representations,
                          requires_grad=requires_grad, dropout=elmo_dropout)
-=======
-                         num_output_representations=num_output_representations,
-                         requires_grad=requires_grad, dropout=dropout)
->>>>>>> 53c1ae25
         
         # Wrap the inner LSTM in an nn.Module that applies a matrix transformation
         # to the embeddings before passing them to the LSTM.
