--- conflicted
+++ resolved
@@ -55,11 +55,7 @@
 
     # TODO add dataset so we can switch between 'quora', 'mrpc'...
     # TODO add _task_dataset so we can switch between tasks for evaluation/attack
-<<<<<<< HEAD
-    # TODO: additional args? dropout, 
-=======
     # TODO: additional args? dropout...
->>>>>>> 3e533688
     
     return parser
 
