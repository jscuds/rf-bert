--- conflicted
+++ resolved
@@ -155,12 +155,9 @@
             self.args.rf_dataset_name,
             model_name='elmo', num_examples=self.args.num_examples, 
             max_length=self.args.max_length, stop_words_file=f'stop_words_en.txt',
-<<<<<<< HEAD
             r1=self.args.neg_samp_ratio, seed=self.args.random_seed, split='train',
             lowercase_inputs=self.args.lowercase_inputs, synonym_file=self.args.synonym_file
-=======
-            r1=0.5, seed=self.args.random_seed, split='train'
->>>>>>> 23f3222c
+
         )
         # Quora doesn't have a test split, so we have to do this?
         # @js - is this right? Otherwise we should be using the actual
@@ -179,12 +176,8 @@
                 self.args.rf_dataset_name,
                 model_name='elmo', num_examples=self.args.num_examples, 
                 max_length=self.args.max_length, stop_words_file=f'stop_words_en.txt',
-<<<<<<< HEAD
                 r1=self.args.neg_samp_ratio, seed=self.args.random_seed, split='validation',
                 lowercase_inputs=self.args.lowercase_inputs, synonym_file=self.args.synonym_file
-=======
-                r1=0.5, seed=self.args.random_seed, split='validation'
->>>>>>> 23f3222c
             )
             train_dataloader = DataLoader(
                 dataset, 
