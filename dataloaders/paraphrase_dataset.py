--- conflicted
+++ resolved
@@ -353,12 +353,9 @@
     """    
     def __init__(self, para_dataset: str = 'quora', model_name: str = 'elmo', 
                  num_examples: int = 25000, max_length: int = 40, stop_words_file: str = 'stop_words_en.txt',
-<<<<<<< HEAD
                  r1: float=0.5, seed: int = None, split: str = 'train', lowercase_inputs: bool = False,
                  synonym_file: str = None):
-=======
-                 r1: float=0.5, seed: int = None, split: str = 'train'):
->>>>>>> 23f3222c
+
         
         self.para_dataset = para_dataset
         self.model_name = model_name
@@ -367,10 +364,7 @@
         self.r1 = r1 # negative sample ratio
         self.seed = seed # set to None for random
         self._split = split
-<<<<<<< HEAD
         self.lowercase_inputs = lowercase_inputs
-=======
->>>>>>> 23f3222c
 
         # TODO do these only apply to 'quora'? if so --> move into self._load_dataset
         # TODO combine self._token_pair_to_neg_tuples and self._neg_tuples because the former references the latter?
@@ -449,20 +443,11 @@
             self._process_dataset(dataset_shuffled)
 
     def _process_dataset(self, dataset_shuffled: datasets.DatasetDict):
-<<<<<<< HEAD
         
         count = 0
         bad_count = 0
         self.sentence_id_pair_list = []
         label_list = []
-=======
-        count = 0
-
-        bad_count = 0              #js added for testing
-        self.sentence_id_pair_list = [] #js added for testing
-        label_list = []            #js added for testing
-
->>>>>>> 23f3222c
 
         for pair in tqdm.tqdm(dataset_shuffled[self._split], desc=f'Processing {self.para_dataset} paraphrases from {self._split} split'):
             #count += 1 #TODO incrementing here means you don't actually get 20k examples. It's what Shi did.
@@ -503,7 +488,6 @@
                 s2 = s2.replace('\n', ' ')
 
             #### CODE FOR TESTING HOW MANY EXAMPLES ARE POSITIVE AND NEGATIVE ####
-<<<<<<< HEAD
             self.sentence_id_pair_list.append((s1_id,s2_id))
             label_list.append(label)
 
@@ -511,12 +495,6 @@
             if self.lowercase_inputs:
                 s1 = s1.lower()
                 s2 = s2.lower()
-=======
-            self.sentence_id_pair_list.append((s1_id,s2_id)) #js added
-            label_list.append(label)                    #js added
-            #### CODE FOR TESTING HOW MANY EXAMPLES ARE POSITIVE AND NEGATIVE ####
-
->>>>>>> 23f3222c
 
             #elmo_change using batch_to_ids and tokenizer
             s1_interim_tokenized = batch_to_ids([self.tokenizer(s1)]) # shape: (1,seq_length, 50)
