import argparse
import logging
import random
import os
import time
from pathlib import Path

import numpy as np
import torch
import tqdm
import wandb
from torch.utils.data import DataLoader

from experiment import FinetuneExperiment, RetrofitExperiment

logger = logging.getLogger(__name__)
device = torch.device("cuda" if torch.cuda.is_available() else "cpu")

def set_random_seed(r):
    random.seed(r)
    np.random.seed(r)
    torch.manual_seed(r)
    torch.cuda.manual_seed(r)


def get_argparser() -> argparse.ArgumentParser:
    parser = argparse.ArgumentParser(
        description='Train a model.',
        formatter_class=argparse.ArgumentDefaultsHelpFormatter
    )

    parser.add_argument('experiment', type=str, choices=('retrofit', 'finetune'))

    parser.add_argument('--optimizer', type=str, default='sgd', choices=('adam', 'sgd'),
        help='Optimizer to use for training')
    parser.add_argument('--random_seed', type=int, default=42)
    parser.add_argument('--epochs', type=int, default=5,
        help='number of training epochs')
    parser.add_argument('--epochs_per_model_save', default=3, 
        type=int, help='number of epochs between model saves')
    parser.add_argument('--logs_per_epoch', type=int, default=5,
        help='log metrics this number of times per epoch')
    parser.add_argument('--num_examples', type=int, default=None,
        help='number of training examples')
    parser.add_argument('--max_length', type=int, default=40,
        help='max length of each sequence for truncation')
    parser.add_argument('--train_test_split', type=float, default=0.8,
        help='percent of data to use for train, in (0, 1]')

    parser.add_argument('--model_name', type=str, default='elmo_single_sentence', 
        choices=['elmo_single_sentence', 'elmo_sentence_pair'], help='name of model to use')
    parser.add_argument('--dataset_name', type=str, default='qqp', 
        choices=['qqp', 'rotten_tomatoes'], help='name of dataset to use for finetuning')
    parser.add_argument('--model_weights', type=str, default=None,
        help='path to model weights to load, like `models/something.pth`')
    parser.add_argument('--batch_size', type=int, default=256)
    parser.add_argument('--learning_rate', type=float, default=1e-4)
    parser.add_argument('--rf_lambda', type=float, default=1,
        help='lambda - regularization constant for retrofitting loss')
    parser.add_argument('--rf_gamma', type=float, default=2,
        help='gamma - margin constant for retrofitting loss')

    # for these boolean arguments, append the flag if you want it to be `True`
    #     otherwise, omit the flag if you want it to be False
    #     ex1.  `python train.py --drop_last` will drop the remainder of the last batch in the dataloaders.
    #     ex2.  `python train.py --req_grad_elmo`` will make ELMo weights update
    #     Refs: https://stackoverflow.com/questions/52403065/argparse-optional-boolean
    #           https://stackoverflow.com/questions/15008758/parsing-boolean-values-with-argparse
    parser.add_argument('--drop_last', default=False, action='store_true',
        help='whether to drop remainder of last batch')
    parser.add_argument('--req_grad_elmo', default=False, action='store_true',
        help='ELMo requires_grad means don\'t freeze weights during retrofit training')
    parser.add_argument('--finetune_rf', default=False, action='store_true',
        help=('If we are running a fine-tuning experiment, this indicates that we are fine-tuning a model that was '
            'previously retrofitted, so we can load the model with the proper architecture (i.e. including M matrix)'))
    parser.add_argument('--wandb_tags', nargs='+', default=None,
        help='add list of strings to be used as tags for W&B')
    parser.add_argument('--wandb_notes', type=str, default=None,
        help='pass notes for W&B runs.')


    # TODO add dataset so we can switch between 'quora', 'mrpc'...
    # TODO add _task_dataset so we can switch between tasks for evaluation/attack
    # TODO: additional model args? dropout...
    
    return parser

def run_training_loop(args: argparse.Namespace) -> str:
    """Runs model-training experiment defined by `args`.

    Returns:
        model_folder (str): folder with saved final model & checkpoints
    """
    if (args.num_examples is not None) and (args.batch_size > args.num_examples):
        logger.warn("Batch size (%d) cannot be greater than num examples (%d), decreasing batch size", args.batch_size, args.num_examples)
        args.batch_size = args.num_examples
    
    # dictionary that matches experiment argument to its respective class
    experiment_cls = {
        'retrofit': RetrofitExperiment,
        'finetune': FinetuneExperiment
    }[args.experiment]
    experiment = experiment_cls(args)

    # Distribute training across multiple GPUs
    if torch.cuda.device_count() > 1:
        logging.info(f'torch.nn.DataParallel distributing training across {torch.cuda.device_count()} GPUs')
        experiment.model = torch.nn.DataParallel(experiment.model)
    
    print(experiment.model)

    #########################################################
    ################## DATASET & DATALOADER #################
    #########################################################

    train_dataloader, test_dataloader = experiment.get_dataloaders()

    logger.info('\n***CHECK DATALOADER LENGTHS:***')
    logger.info(f'len(train_dataloader) = {len(train_dataloader)}')
    logger.info(f'len(test_dataloader) = {len(test_dataloader)}')


    #########################################################
    ###################### TRAINING LOOP ####################
    #########################################################
    day = time.strftime(f'%Y-%m-%d-%H%M')
    # NOTE(js): `args.model_name[:4]` just grabs "elmo" or "bert"; feel free to change later
    exp_name = f'{args.experiment}_{args.model_name[:4]}_{day}' 
    # WandB init and config (based on argument dictionaries in imports/globals cell)
    config_dict = vars(args) 
    config_dict.update({
        "train_dataloader_len": len(train_dataloader),
        "test_dataloader_len": len(test_dataloader), 
<<<<<<< HEAD
    }
    # TODO: save args to file in model folder
=======
    })
    
>>>>>>> 58e6e9c1
    wandb.init(
        name=exp_name,
        project=os.environ.get('WANDB_PROJECT', 'rf-bert'),
        entity=os.environ.get('WANDB_ENTITY', 'jscuds'),
        tags=args.wandb_tags,
        notes=args.wandb_notes,
        config=config_dict,
    )

    # Log to a file and stdout
    Path("logs/").mkdir(exist_ok=True)
    logging.basicConfig(
        level=logging.INFO,
        handlers=[
            logging.FileHandler(f'logs/{exp_name}.log'),
            logging.StreamHandler()
        ])

    # Create folder for model saves (and parent models/ folder, if needed)
    model_folder = f"models/{exp_name}/"
    Path(model_folder).mkdir(exist_ok=True, parents=True)

    # train on gpu if availble, set `device` as global variable
    experiment.model.to(device)
    # load model from disk
    if args.model_weights:
        logging.info('*** loading model %s from path %s', args.model_name, args.model_weights)
        model_weights = torch.load(args.model_weights, map_location=device)
        logging.info('*** loaded model weights from disk, keys = %s', model_weights.keys())
        missing_keys, unexpected_keys = experiment.model.load_state_dict(model_weights['model'], strict=False)
        logging.info('*** loaded model weights into model, missing_keys = %s', missing_keys)
        logging.info('*** loaded model weights into model, unexpected_keys = %s', unexpected_keys)

        # Allow missing keys if it's for the two linear layers from our classifier.
        # This is for fine-tuning models that were pre-trained (retrofitted) without a
        # linear layer.
        # TODO: make this nicer, this is a little hacky.
        if len(missing_keys):
            assert missing_keys == ['linear1.weight', 'linear1.bias', 'linear2.weight', 'linear2.bias'], "unknown missing keys. Maybe you forgot the --finetune_rf argument?"
        # And there should definitely never be any weights we're loading that don't have
        # anywhere to go.
        assert len(unexpected_keys) == 0

    if args.optimizer == 'adam':
        optimizer = torch.optim.Adam(experiment.model.parameters(), lr=args.learning_rate)
    elif args.optimizer == 'sgd':
        optimizer = torch.optim.SGD(experiment.model.parameters(), lr=args.learning_rate)
    else:
        raise ValueError(f'unsupported optimizer {args.optimizer}')

    # use wandb.watch() to track gradients
    # watch_log_freq is setup to log every 10 batches:
    wandb.watch(experiment.model, log_freq=round(len(train_dataloader) / 10.0))

    log_interval = max(len(train_dataloader) // args.logs_per_epoch, 1)
    logger.info(f'Logging metrics every {log_interval} training steps')

    epoch_start_time = time.time()
    training_step = 0
    for epoch in range(args.epochs):
        logger.info(f"Starting training epoch {epoch+1}/{args.epochs}")
        for _epoch_step, batch in tqdm.tqdm(enumerate(train_dataloader), total=len(train_dataloader), leave=False):
            if args.experiment == 'finetune':
                if len(batch) == 2: # single-sentence classification
                    sentence, targets = batch
                    sentence, targets = sentence.to(device), targets.to(device) # TODO(js) retrofit_change
                    preds = experiment.model(sentence)
                elif len(batch) == 3: # sentence-pair classification
                    sentence1, sentence2, targets = batch
                    # We pass sentence pairs as a tensor of shape (B, 2, ...) instead of a tuple of two tensors.
                    sentence_stacked = torch.stack((sentence1, sentence2), axis=1).to(device)
                    targets = targets.to(device)
                    preds = experiment.model(sentence_stacked)
                else:
                    raise ValueError(f'Expected batch of length 2 or 3, got {len(batch)}')
                train_loss = experiment.compute_loss_and_update_metrics(preds, targets, 'Train')
            else:
                # sent1, sent2, nsent1, nsent2, token1, token2, ntoken1, ntoken2 = batch
                batch = (t.to(device) for t in batch)
                word_rep_pos_1, word_rep_pos_2, word_rep_neg_1, word_rep_neg_2 = experiment.model(*batch)
                train_loss = experiment.compute_loss_and_update_metrics(word_rep_pos_1, word_rep_pos_2, word_rep_neg_1, word_rep_neg_2, 'Train')
            
            train_loss.backward()
            optimizer.step()
            optimizer.zero_grad()

            if (training_step + 1) % log_interval == 0:
                logger.info(f"Running evaluation at step {training_step} in epoch {epoch+1} (logs_per_epoch = {args.logs_per_epoch})")
                experiment.model.eval() # set model in eval mode for evaluation
                # Compute eval metrics every `log_interval` batches
                with torch.no_grad():
                    for batch in tqdm.tqdm(test_dataloader, total=len(test_dataloader), desc='Evaluating', leave=False):
                        if args.experiment == 'finetune':
                            if len(batch) == 2: # single-sentence classification
                                sentence, targets = batch
                                sentence, targets = sentence.to(device), targets.to(device) # TODO(js) retrofit_change
                                preds = experiment.model(sentence)
                            elif len(batch) == 3: # sentence-pair classification
                                sentence1, sentence2, targets = batch
                                # We pass sentence pairs as a tensor of shape (B, 2, ...) instead of a tuple of two tensors.
                                sentence_stacked = torch.stack((sentence1, sentence2), axis=1).to(device)
                                targets = targets.to(device)
                                preds = experiment.model(sentence_stacked)
                            else:
                                raise ValueError(f'Expected batch of length 2 or 3, got {len(batch)}')
                            experiment.compute_loss_and_update_metrics(preds, targets, 'Test')
                        else:
                            # sent1, sent2, nsent1, nsent2, token1, token2, ntoken1, ntoken2 = batch
                            batch = (t.to(device) for t in batch)
                            word_rep_pos_1, word_rep_pos_2, word_rep_neg_1, word_rep_neg_2 = experiment.model(*batch) 
                            experiment.compute_loss_and_update_metrics(word_rep_pos_1, word_rep_pos_2, word_rep_neg_1, word_rep_neg_2, 'Test')
                # Compute metrics, log, and reset
                metrics_dict = experiment.compute_and_reset_metrics(training_step, epoch)
                wandb.log(metrics_dict, step=training_step)
                # Set model back in train mode to resume training
                experiment.model.train() 
            
            # End of epoch step, increment counter
            training_step += 1
            
        if (epoch+1) % args.epochs_per_model_save == 0:
            checkpoint = {
                'step': training_step, 
                'model': experiment.model.state_dict()
            }
            checkpoint_path = os.path.join(
                model_folder, f'{epoch}_epochs.pth')   
            torch.save(checkpoint, checkpoint_path)
            logging.info('Model checkpoint saved to %s after epoch %d', checkpoint_path, epoch)
            
        # Log elapsed time at end of each epoch    
        epoch_end_time = time.time()
        logger.info(f"\nEpoch {epoch+1}/{args.epochs} Total EPOCH Time: {(epoch_end_time-epoch_start_time)/60:>0.2f} min")
        wandb.log({"Epoch Time": (epoch_end_time-epoch_start_time)/60})

        epoch_start_time = time.time()
    logging.info(f'***** Training finished after {args.epochs} epochs *****')

    # Save final model
    final_save_path = os.path.join(
        model_folder, f'final.pth')   
    torch.save({ 'model': experiment.model.state_dict() }, final_save_path)
    logging.info('Final model saved to %s', final_save_path)

    return model_folder


if __name__ == '__main__':
    args: argparse.Namespace = get_argparser().parse_args()
    set_random_seed(args.random_seed)
    run_training_loop(args)

    
# TODO(js): after confirming retrofitting works; fix `run_training_loop()` to work for either case
#   - update Dataset __getitem__ to return dictionary of kwargs
#   - update models to receive kwargs passed from applicable Dataset objects
    <|MERGE_RESOLUTION|>--- conflicted
+++ resolved
@@ -131,13 +131,8 @@
     config_dict.update({
         "train_dataloader_len": len(train_dataloader),
         "test_dataloader_len": len(test_dataloader), 
-<<<<<<< HEAD
-    }
-    # TODO: save args to file in model folder
-=======
     })
     
->>>>>>> 58e6e9c1
     wandb.init(
         name=exp_name,
         project=os.environ.get('WANDB_PROJECT', 'rf-bert'),
