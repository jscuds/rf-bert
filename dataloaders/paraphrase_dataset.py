import copy
import pickle
import random
import re
import time
from typing import Dict, List, Optional, Set, Tuple

import datasets
import numpy as np
#import pandas as pd
import torch
from allennlp.modules.elmo import Elmo, batch_to_ids
from mosestokenizer import MosesTokenizer
from torch import Tensor, nn, optim
from torch.utils.data import DataLoader, Dataset
from transformers import AutoTokenizer

# TODO: replace print with logging statements
# Globals and Imports

STOP_WORDS_LOC = 'stop_words_en.txt' #'NLTK_stop_words_en.txt'

# MODEL_NAME = "bert-base-uncased"
# MAX_LENGTH = 40
PUNC = '!"#$%&()*+,-./:;<=>?@[\\]^_`{|}~—“”'

# TODO future:  (1) ParaDataset to work for all datasets?
#               (2) ELMo and BERT in same Dataset?  Would require changes to tokenizer, token_ids vs token_tuples len=50...

class ParaphraseDatasetBert(Dataset):
    def __init__(self, para_dataset: str = 'quora', model_name: str = 'bert-base-uncased', 
                 num_examples: int = 20000, max_length: int = 40, stop_words_file: str = 'stop_words_en.txt',
                 r1: float=0.5, seed: int = None):
        
        self.para_dataset = para_dataset
        self.model_name = model_name
        self.num_examples = num_examples
        self.max_length = max_length
        self.r1 = r1 # negative sample ratio
        self.seed = seed # set to None for random

        # TODO do these only apply to 'quora'? if so --> move into self._load_dataset
        # TODO combine self._token_pair_to_neg_tuples and self._neg_tuples because the former references the latter?

        self._id_to_sent: Dict[int, Tensor] = {} # maps question/sentence IDs to token tensors
        self._sent_to_id: Dict[Tuple[int,...], int] = {} # reverse lookup: token tensors (cast to tuple) to question/sentence IDs
        self._paraphrase_sets: Set[Tuple[int,int]] = set([]) # a set of {(sent1_id, sent2_id), (sent2_id, sent1_id) ...} to check whether two sentences are paraphrases or not.
        self._para_tuples: List[Tuple[int,int,int,int]] = [] # [(sent1_id, sent2_id, sent1_index_of_an_overlapping/synonym_token, sent2_index_of_an_overlapping/synonym_token), ... ]
        self._neg_tuples:  List[Tuple[int,int,int,int]] = [] # [(sent1_id, sent2_id, sent1_index_of_an_overlapping/synonym_token, sent2_index_of_an_overlapping/synonym_token), ... ]
        self._token_pair_to_neg_tuples: Dict[Tuple[int,int],Set[int]] = {} # maps pair of word_token_ids to their index position in self._neg_tuples; {(token_id, token_id) : set([idx of self._neg_tuples, ...])}
        self._token_to_sents: Dict[int,Set[Tuple[int,int]]] = {} # reverse index of sentences given tokens. This is a map {token_id : set([(sent_id, index_of_the_token_in_the_sentence), ...]) }
        
        self.tokenizer = AutoTokenizer.from_pretrained(model_name)
        
        # load stop words from file
        self.bad_words = ["-LSB-", "\\", "``", "-LRB-", "????", "n/a", "'"] #, "//" #js add if you want to filter out some URLs
        self.stop_words_set = set([])
        print(f'Generating stop words from {stop_words_file}...\n')
        self._gen_stop_words(stop_words_file)

        # load quora, mrpc, etc.
        print(f'Loading {para_dataset} dataset...\n')
        self._load_dataset()

    def __len__(self) -> int:
        return len(self._para_tuples)

    # based on Shi's gen_batch
    def __getitem__(self, idx: int) -> Tuple[Tensor, Tensor, Tensor, Tensor, int, int, int, int]:
        
        neg_tuple = self._gen_neg_tuple(self._para_tuples[idx])
        random.seed(self.seed)
        if (random.uniform(0,1) > self.r1) or (neg_tuple is None):
            neg_tuple = self._corrupt(self._para_tuples[idx])
            
        sent1 = self._id_to_sent[ self._para_tuples[idx][0] ] # tensor of char representations of tokens / shape [1,max_length,50]
        sent2 = self._id_to_sent[ self._para_tuples[idx][1] ] 
        nsent1 = self._id_to_sent[ neg_tuple[0] ] 
        nsent2 = self._id_to_sent[ neg_tuple[1] ] 
        token1 = self._para_tuples[idx][2] # shared word index in sent1
        token2 = self._para_tuples[idx][3] # shared word index in sent2
        ntoken1 = neg_tuple[2] # shared word index in nsent1
        ntoken2 = neg_tuple[3] # shared word index in nsent2
        return torch.tensor(sent1), torch.tensor(sent2), torch.tensor(nsent1), torch.tensor(nsent2), token1, token2, ntoken1, ntoken2
    
    # TODO add MRPC, PAN...
    def _load_dataset(self):
        """
        Loads relevant paraphrase dataset based on argument passed to constructor and creates attributes for model training.
        """

        # load quora from HuggingFace
        if self.para_dataset == 'quora':
            quora = datasets.load_dataset(self.para_dataset)
            
            quora_shuffled = quora.shuffle(seed=self.seed)
            count = 0

            bad_count = 0              #js added for testing
            sentence_id_pair_list = [] #js added for testing
            label_list = []            #js added for testing

            # TODO: Tokenize things beforehand!
            for pair in quora_shuffled['train']:
                #count += 1 #TODO incrementing here means you don't actually get 20k examples. It's what Shi did.
                if count >= self.num_examples:
                    break
                label = pair['is_duplicate']
                s1_id = pair['questions']['id'][0]
                s2_id = pair['questions']['id'][1]
                s1 = pair['questions']['text'][0]
                s2 = pair['questions']['text'][1]
                
                # TODO: better way? .map() functionality of quora dataset object? map bad words to [UNK]?
                exist_bad_word = False
                for i in self.bad_words:
                    if (i in s1 or i in s2):
                        exist_bad_word = True

                if exist_bad_word: 
                    bad_count += 1  #js added for testing
                    continue # skip pair if it contains element from self.bad_words

                #### CODE FOR TESTING HOW MANY EXAMPLES ARE POSITIVE AND NEGATIVE ####
                sentence_id_pair_list.append((s1_id,s2_id)) #js added
                label_list.append(label)                    #js added
                #### CODE FOR TESTING HOW MANY EXAMPLES ARE POSITIVE AND NEGATIVE ####

                # use (1) `.ids` for ints or (2) `.tokens` for wordpiece strings
                #js TODO elmo_change using batch_to_ids and tokenizer
                s1_tokenized = self.tokenizer(s1,truncation=True, max_length = self.max_length, padding= 'max_length')[0] 
                s2_tokenized = self.tokenizer(s2,truncation=True, max_length = self.max_length, padding= 'max_length')[0]

                #Shi uses a list for tokenized sentences; where the index is equivalent to the updated id; 
                #   js: I'm going to just use a dictionary
                
                #if not s1_tokenized in sent2id: shouldn't be necessary due to id2sent.update() functionality
                #js TODO elmo_change to s1_tokenized
                self._id_to_sent.update({s1_id : s1_tokenized.ids})
                self._id_to_sent.update({s2_id : s2_tokenized.ids})
                self._sent_to_id.update({tuple(s1_tokenized.ids) : s1_id}) #js NOTE have to use Tuples because lists aren't hashable
                self._sent_to_id.update({tuple(s2_tokenized.ids) : s2_id})

                total_index_pairs = self._overlap(s1_tokenized.ids, s2_tokenized.ids)

                #js if `is_duplicate`== True; append both combinations s1&s2 ++ s2&s1 to `self.paraphrases`
                if label:
                    self._paraphrase_sets.add((s1_id, s2_id))
                    self._paraphrase_sets.add((s2_id, s1_id))
                    for p in total_index_pairs:             #js for every pair of overlap words:
                        intersection_tuple = (s1_id,s2_id,p[0],p[1]) #js (s1_idx, s2_idx, s1_overlap_word_index, s2_overlap_word_idx) **SO THERE COULD BE MULTIPLE TUPLES STARTING WITH  `s1_idx, s2_idx`** if they have multiple overlapping words
                        self._para_tuples.append(intersection_tuple) #js a list of tuples in the format from the line above
                else: #js this from NON-PARAPHRASE questions
                    for p in total_index_pairs:
                        intersection_tuple = (s1_id, s2_id, p[0], p[1])
                        self._neg_tuples.append(intersection_tuple)
                        w1 = s1_tokenized.ids[p[0]] #js I think w1 == w2; except when synonyms are involved
                        w2 = s2_tokenized.ids[p[1]]
                        if w1 in self.stop_words_set or w2 in self.stop_words_set: #js filter out stopwords from negative sentences
                            continue

                        self._token_pair_to_neg_tuples.setdefault((w1, w2), set()).add(len(self._neg_tuples)-1)
                        #js ^ dict((token_id\, token_id) : set([neg_tuple_id, ...]))
                        #   `.setdefault()` adds the (w1,w2) key if it's not present and if the (w1,w2) key _is_ present, `.setdefault()`
                        #   will add the new index of the neg_tuple id to the set of dictionary values
                        #   EX. a = {(52, 53): {4}}
                        #       a.setdefault((20,21),set()).add(3);  a == {(20, 21): {3}, (52, 53): {4}}
                        #       a.setdefault((20,21),set()).add(5);  a == {(20, 21): {3, 5}, (52, 53): {4}}            

                # update self._token_to_sents
                # js self._token_to_sents is a dict {token_id: {(sent_id, index of token corresponding to token_id)}} 
                #   *NOTE* `index` is the index of the word in the tokenized sentence (`s1_tokenized`)
                
                for index,token_id in enumerate(s1_tokenized.ids):
                    if token_id in self.stop_words_set:
                        continue
                    sid_index = (s1_id, index)
                    self._token_to_sents.setdefault(token_id, set()).add(sid_index) 
                for index,token_id in enumerate(s2_tokenized.ids):
                    if token_id in self.stop_words_set:
                        continue
                    sid_index = (s2_id, index)
                    self._token_to_sents.setdefault(token_id, set()).add(sid_index)                              

                count += 1  # TODO count should be incremented here to get 20k examples


            #### PRINT STATEMENTS FOR TESTING ####
            #print(f'Total time: {(time.time() - t0):.2f} seconds')
            print('\n#### PRINT STATEMENTS FOR TESTING ####')
            print(f'Total pairs of questions: {len(sentence_id_pair_list)}')
            print(f'`count` is {count}, should be {self.num_examples}')
            print(f'`bad_count` is {bad_count}')
            print(f'Number of paraphrases = {sum(label_list)}, {sum(label_list)/len(sentence_id_pair_list)*100:.2f}% of total')
            print(f'Number of NON-paraphrases = {len(label_list) - sum(label_list)}, {(len(label_list) - sum(label_list))/len(sentence_id_pair_list)*100:.2f}% of total')
            print('#### PRINT STATEMENTS FOR TESTING ####\n')
            #### PRINT STATEMENTS FOR TESTING ####

            # map boolean list of labels to list of 0,1 ints
            self.labels = list(map(int, label_list))


    def _overlap(self, s1: List[int], s2: List[int]) -> List[List[int]]:
        """ 
        Finds overlapping non-stopwords of two sentences and returns the words' index in each sentence
        IN:     s1 and s2 are tokenized sentences of token_ids
        RETURN: a list of lists; inner lists are [overlap_word_index_sent_1, overlap_word_index_sent_2]
        """
        # check intersection  
        # create dict mapping words to their indices in a given sentence
        s1_dict = dict((k, i) for i, k in enumerate(s1)) 
        s2_dict = dict((k, i) for i, k in enumerate(s2))
        word_pairs = []
        inter = set(s1_dict.keys()).intersection(set(s2_dict.keys())) #find all the common words between sentences

        inter.difference_update(self.stop_words_set) #js removes all token_ids of stopwords TO INCLUDE [CLS],[SEP],[PAD]
        #js NOTE: removed ~6 lines of individual filtering                   
        
        # check for digits or starts with '-'
        #TODO: quicker to make a list of token_ids that correspond to integers?
        #   it seems like it would be easer than coverting back to a string with the tokenizer...
        
        #js TODO: elmo_change: this won't work with elmo because I don't have a way to go from token_ids --> strings
        for i in inter.copy():                      #js convert back to strings; remove digits and words beginning with '-'
            if self.tokenizer.decode(i).isdigit():
                inter.remove(i)
            if self.tokenizer.decode(i).startswith('-'): #TODO ELMO_CHANGE: ord('-') == 45; 46 after batch_to_ids() b/c of off-by-one issue
                inter.remove(i)                          #   so you can find things that start with 259

        for w in inter:
            w1_id = s1_dict[w]
            w2_id = s2_dict[w]
            word_pairs.append([w1_id, w2_id])

        #js NOTE: removed ~15 lines of references to synonyms/synonym_pairs because synonyms.tsv wasn't provided
        return word_pairs

    def _corrupt(self, para_tuple, target_sent=None):    
        """
        Corrupt para_tuple into a negative sample. 
        Return (sent_id, sent_id, index_of_an_overlapping/synonym_token, index_of_an_overlapping/synonym_token) for a negative sample.
        """
        
        #js assigns appropriate variable to the elements of `para_tuple = (s1_idx, s2_idx, s1_overlap_word_index, s2_overlap_word_idx)`
        s1_id = para_tuple[0]  
        s1_index = para_tuple[2]
        s2_id = para_tuple[1]
        s2_index = para_tuple[3]
        #js randomly 1 or 2 to pick whether or 'corrupt' s1_id or s2_id
        if target_sent == None:                     
            target_sent = random.randint(1,2)

        if target_sent == 1: 
            target_sent_id    = s1_id
            target_sent_index = s1_index
        if target_sent == 2: 
            target_sent_id    = s2_id
            target_sent_index = s2_index

        # token_id of ONE OVERLAP WORD; INDEXING: finds s1_id in `_id_to_sent` Tensor, then uses the overlap word index to get the token_id of that word
        #    then using `token`, find all possible sentences with that token: set(sent_id, index_of_token)
        token = self._id_to_sent[target_sent_id][target_sent_index]  
        sents_set = copy.copy(self._token_to_sents[token])  #copy.copy() o/w it modifies the actual self._token_to_sents dictionary
        
        # remove s1 and s2 out of the set of possible sentences with token
        if (s1_id, s1_index) in sents_set:      
            sents_set.remove((s1_id, s1_index)) 
        if (s2_id, s2_index) in sents_set:
            sents_set.remove((s2_id, s2_index))

        # if the only overlap was between the two paraphrase sentences; *RANDOMLY RETURN A NEGATIVE TUPLE??* 
        #   TODO there has to be a better way; should just skip this example then.
        if (len(sents_set) == 0):
            return random.choice(self._neg_tuples)
        else:
            corrupt_s = random.choice(list(sents_set)) #find a sentence in the remaining set of overlap sentences (after casting to a list)
        
        # a 2nd check to see if the randomly selected set of overlap sentences is a set of paraphrases
        #   if the randomly selected sentence is a paraphrase, try 10 times to find a non-paraphrase 
        #   TODO: `.remove()` the paraphrased sentence pair if `.is_paraphrase() = True` and find overlap with negative tuple?
        ind = 0
        while self._is_paraphrase(corrupt_s[0], target_sent_id):     
            corrupt_s = random.choice(list(sents_set)) 
            ind += 1
            if ind > 10:
                # print("ind", ind)
                random.choice(self._neg_tuples)     # if there isn't a non-paraphrase: randomly return a negative tuple:
                break                                   
        return (corrupt_s[0],target_sent_id,corrupt_s[1], target_sent_index)


    def _gen_stop_words(self, filename: str) -> Set[int]:
        """
        Generates a set of token_ids given a text file of stopwords.
        """

        stop_words = np.genfromtxt(filename, dtype='str')
        stop_words = stop_words.tolist()
        # have a variant of all stopwords where they are capitalized (use case: beginning of sentence)
        stop_words = [token.capitalize() for token in stop_words] + stop_words

        tokenized_stop_words = self.tokenizer(" ".join(stop_words))[0]
        tokenized_punc = self.tokenizer(PUNC)[0] #TODO: move PUNC assignment within this method?

        stop_words_set = set.union(set(tokenized_stop_words.ids), set(tokenized_punc.ids))
        stop_words_set.add(self.tokenizer.pad_token_id) #add [PAD] == 0

        self.stop_words_set = stop_words_set

    def _gen_neg_tuple(self, para_tuple):
        """
        Given a paraphrase tuple, find a non-paraphrase pair of sentences that share the same word.
        NOTE: this is different than _corrupt() because corrupt() finds a random other sentence that shares a word.
        """

        s1_id = para_tuple[0]
        s1_index = para_tuple[2]
        s2_id = para_tuple[1]
        s2_index = para_tuple[3]
        s1_token = self._id_to_sent[s1_id][s1_index]
        s2_token = self._id_to_sent[s2_id][s2_index]
        if (s1_token, s2_token) in self._token_pair_to_neg_tuples:
            neg_tuple_id = random.choice(list(self._token_pair_to_neg_tuples[(s1_token, s2_token)]))
            neg_tuple = self._neg_tuples[neg_tuple_id]
            return neg_tuple
        else:
            return None

    def _is_paraphrase(self, s1_id, s2_id):
        return (s1_id,s2_id) in self._paraphrase_sets


    #js copied directly from Shi
    def save(self, filename):
        f = open(filename,'wb')
        #self.desc_embed = self.desc_embed_padded = None
        pickle.dump(self.__dict__, f, pickle.HIGHEST_PROTOCOL)
        f.close()
        print("Save data object as", filename)

    #js copied directly from Shi
    def load(self, filename):
        f = open(filename,'rb')
        tmp_dict = pickle.load(f)
        self.__dict__.update(tmp_dict)
        print("Loaded data object from", filename)
        print("=====================\nCaution: need to reload desc embeddings.\n=====================")

class ParaphraseDatasetElmo(Dataset):
    """
    Creates a Dataset object for retrofitting ELMo with paraphrase examples.
    """    
    def __init__(self, para_dataset: str = 'quora', model_name: str = 'elmo', 
                 num_examples: int = 20000, max_length: int = 40, stop_words_file: str = 'stop_words_en.txt',
                 r1: float=0.5, seed: int = None):
        
        self.para_dataset = para_dataset
        self.model_name = model_name
        self.num_examples = num_examples
        self.max_length = max_length
        self.r1 = r1 # negative sample ratio
        self.seed = seed # set to None for random

        # TODO do these only apply to 'quora'? if so --> move into self._load_dataset
        # TODO combine self._token_pair_to_neg_tuples and self._neg_tuples because the former references the latter?

        self._id_to_sent: Dict[int, Tuple[Tuple[int,...],...]] = {} # maps question/sentence IDs to tuple of token tuples
        self._sent_to_id: Dict[Tuple[Tuple[int,...],...], int] = {} # reverse lookup: token tensors (cast to tuple of tuples) to question/sentence IDs
        self._paraphrase_sets: Set[Tuple[int,int]] = set([]) # a set of {(sent1_id, sent2_id), (sent2_id, sent1_id) ...} to check whether two sentences are paraphrases or not.
        self._para_tuples: List[Tuple[int,int,int,int]] = [] # [(sent1_id, sent2_id, sent1_index_of_an_overlapping/synonym_token, sent2_index_of_an_overlapping/synonym_token), ... ]
        self._neg_tuples:  List[Tuple[int,int,int,int]] = [] # [(sent1_id, sent2_id, sent1_index_of_an_overlapping/synonym_token, sent2_index_of_an_overlapping/synonym_token), ... ]
        
        #elmo_change: any token_id is an `int` in BERT, but a `tensor` w/  shape [50]  cast to a tuple w/ len=50
        self._token_pair_to_neg_tuples: Dict[Tuple[Tuple[int,...],Tuple[int,...]],Set[int]] = {} # maps pair of word_token_ids to their index position in self._neg_tuples; {(token_id, token_id) : set([idx of self._neg_tuples, ...])}
        self._token_to_sents: Dict[Tuple[int,...],Set[Tuple[int,int]]] = {} # reverse index of sentences given tokens. This is a map {token_id : set([(sent_id, index_of_the_token_in_the_sentence), ...]) }
        
        #elmo_change
        self.tokenizer = MosesTokenizer('en', no_escape=True)

        # load stop words from file
        self.bad_words = ["-LSB-", "\\", "``", "-LRB-", "????", "n/a", "'"] #, "//" #js add if you want to filter out some URLs
        self.stop_words_set = set([])
        print(f'Generating stop words from {stop_words_file}...\n')
        self._gen_stop_words(stop_words_file)

        # load quora, mrpc, etc.
        print(f'Loading {para_dataset} dataset...\n')
        self._load_dataset()

    def __len__(self) -> int:
        return len(self._para_tuples)

    # based on Shi's gen_batch
    def __getitem__(self, idx: int) -> Tuple[Tensor, Tensor, Tensor, Tensor, int, int, int, int]:
        
        neg_tuple = self._gen_neg_tuple(self._para_tuples[idx])
        random.seed(self.seed)
        if (random.uniform(0,1) > self.r1) or (neg_tuple is None):
            neg_tuple = self._corrupt(self._para_tuples[idx])
            
        #TODO: instead of token_ids, these will be tensors of length 50...problematic?
        sent1 = self._id_to_sent[ self._para_tuples[idx][0] ] # tuple of char ids / len [self.max_length*50]
        sent2 = self._id_to_sent[ self._para_tuples[idx][1] ] 
        nsent1 = self._id_to_sent[ neg_tuple[0] ] 
        nsent2 = self._id_to_sent[ neg_tuple[1] ] 
        token1 = self._para_tuples[idx][2] # index location of shared word in sent1
        token2 = self._para_tuples[idx][3] 
        ntoken1 = neg_tuple[2] # index location of shared word in nsent1
        ntoken2 = neg_tuple[3]
<<<<<<< HEAD
        return (torch.tensor(sent1).reshape(1,self.max_length,50), 
                torch.tensor(sent2).reshape(1,self.max_length,50), 
                torch.tensor(nsent1).reshape(1,self.max_length,50), 
                torch.tensor(nsent2).reshape(1,self.max_length,50), 
=======
        return (torch.tensor(sent1).reshape(self.max_length,50), 
                torch.tensor(sent2).reshape(self.max_length,50), 
                torch.tensor(nsent1).reshape(self.max_length,50), 
                torch.tensor(nsent2).reshape(self.max_length,50), 
>>>>>>> 3e533688
                token1, token2, ntoken1, ntoken2)

    # TODO add MRPC, PAN...
    def _load_dataset(self):
        """
        Loads relevant paraphrase dataset based on argument passed to constructor and creates attributes for model training.
        """

        # load quora from HuggingFace
        if self.para_dataset == 'quora':
            quora = datasets.load_dataset(self.para_dataset)
            
            quora_shuffled = quora.shuffle(seed=self.seed)
            count = 0

            bad_count = 0              #js added for testing
            self.sentence_id_pair_list = [] #js added for testing
            label_list = []            #js added for testing

            # TODO: Tokenize things beforehand!
            for pair in quora_shuffled['train']:
                #count += 1 #TODO incrementing here means you don't actually get 20k examples. It's what Shi did.
                if count >= self.num_examples:
                    break
                label = pair['is_duplicate']
                s1_id = pair['questions']['id'][0]
                s2_id = pair['questions']['id'][1]
                s1 = pair['questions']['text'][0]
                s2 = pair['questions']['text'][1]
                
                # TODO: better way? .map() functionality of quora dataset object? map bad words to [UNK]?
                exist_bad_word = False
                for i in self.bad_words:
                    if (i in s1 or i in s2):
                        exist_bad_word = True

                if exist_bad_word: 
                    bad_count += 1  #js added for testing
                    continue # skip pair if it contains element from self.bad_words

                #### CODE FOR TESTING HOW MANY EXAMPLES ARE POSITIVE AND NEGATIVE ####
                self.sentence_id_pair_list.append((s1_id,s2_id)) #js added
                label_list.append(label)                    #js added
                #### CODE FOR TESTING HOW MANY EXAMPLES ARE POSITIVE AND NEGATIVE ####


                #elmo_change using batch_to_ids and tokenizer
                s1_interim_tokenized = batch_to_ids([self.tokenizer(s1)]) # shape: (1,seq_length, 50)
                s2_interim_tokenized = batch_to_ids([self.tokenizer(s2)]) # shape: (1,seq_length, 50) 

                # add padding to self.max_length && truncate if number of tokens > self.max_length
                s1_tokenized = torch.zeros(1, self.max_length, 50, dtype=torch.int64) # shape: (1, self.max_length, 50 for ELMo character encoding)
                s2_tokenized = torch.zeros(1, self.max_length, 50, dtype=torch.int64)

                # Truncate to self.max_length
                s1_tokenized[:,:s1_interim_tokenized.shape[1],:] = torch.clone(s1_interim_tokenized[:,:self.max_length,:])
                s2_tokenized[:,:s2_interim_tokenized.shape[1],:] = torch.clone(s2_interim_tokenized[:,:self.max_length,:])     
                
                # Convert sentences to tuple of tuples for dictionaries
                #   tuple of tuples: len(outer_tuple) = self.max_length; len(outer_tuple[<any index>]) = 50
                s1_tuple = self._tensor_to_token_tuples(s1_tokenized)
                s2_tuple = self._tensor_to_token_tuples(s2_tokenized)

                #Shi uses a list for tokenized sentences; where the index is equivalent to the updated id; 
                #   js: I'm going to just use a dictionary
                
                #if not s1_tokenized in sent_to_id: shouldn't be necessary due to id_to_sent.update() functionality
                #js NOTE have to use Tuples because tensors aren't hashable
                self._id_to_sent.update({s1_id : s1_tuple})
                self._id_to_sent.update({s2_id : s2_tuple})
                self._sent_to_id.update({s1_tuple : s1_id})
                self._sent_to_id.update({s2_tuple : s2_id})
                
                #TODO: ELMO_CHANGE: ensure overlap returns what you expect
                total_index_pairs = self._overlap(s1_tuple, s2_tuple)
                
                #js if `is_duplicate`== True; append both combinations s1&s2 ++ s2&s1 to `self.paraphrases`
                if label:
                    self._paraphrase_sets.add((s1_id, s2_id))
                    self._paraphrase_sets.add((s2_id, s1_id))
                    for p in total_index_pairs:             #js for every pair of overlap words:
                        intersection_tuple = (s1_id,s2_id,p[0],p[1]) #js (s1_idx, s2_idx, s1_overlap_word_index, s2_overlap_word_idx) **SO THERE COULD BE MULTIPLE TUPLES STARTING WITH  `s1_idx, s2_idx`** if they have multiple overlapping words
                        self._para_tuples.append(intersection_tuple) #js a list of tuples in the format from the line above
                else: #js this from NON-PARAPHRASE questions
                    for p in total_index_pairs:
                        intersection_tuple = (s1_id, s2_id, p[0], p[1])
                        self._neg_tuples.append(intersection_tuple)

                        #js NOTE I think w1 == w2; except if/when synonyms are involved
                        w1 = self._tensor_to_token_tuples(s1_tokenized[:,p[0],:]) # original w1 & w2 shape: [1,1,50]
                        w2 = self._tensor_to_token_tuples(s2_tokenized[:,p[1],:]) # new w1 & w2 len = 50


                        #js filter out stopwords from negative sentences
                        #  stopwords are filtered out of pos sentences in self.overlap_()
                        if w1 in self.stop_words_set or w2 in self.stop_words_set:
                            continue                                               

                        self._token_pair_to_neg_tuples.setdefault((w1, w2), set()).add(len(self._neg_tuples)-1)
                        #js ^ dict((token_id\, token_id) : set([neg_tuple_id, ...]))
                        #   `.setdefault()` adds the (w1,w2) key if it's not present and if the (w1,w2) key _is_ present, `.setdefault()`
                        #   will add the new index of the neg_tuple id to the set of dictionary values
                        #   EX. a = {(52, 53): {4}}
                        #       a.setdefault((20,21),set()).add(3);  a == {(20, 21): {3}, (52, 53): {4}}
                        #       a.setdefault((20,21),set()).add(5);  a == {(20, 21): {3, 5}, (52, 53): {4}}            

                # update self._token_to_sents
                # js self._token_to_sents is a dict {token_tuple: {(sent_id, index of token corresponding to token_tuple)}}  
                #   *NOTE* `index` is the index of the word in the tokenized sentence (`s1_tokenized`)
                
                # ***********STOPPED HERE**************
                # TODO TRIPLE CHECK YOU'RE GETTING WHAT YOU WANT FROM ._overlap()
                # ***********STOPPED HERE**************

                for index, token_tuple in enumerate(s1_tuple):

                    if token_tuple in self.stop_words_set:
                        continue
                    sid_index = (s1_id, index)
                    self._token_to_sents.setdefault(token_tuple, set()).add(sid_index) 
                for index, token_tuple in enumerate(s2_tuple):
                    if token_tuple in self.stop_words_set:
                        continue
                    sid_index = (s2_id, index)
                    self._token_to_sents.setdefault(token_tuple, set()).add(sid_index)                              

                count += 1  # NOTE: count should be incremented here to get correct num_examples

            #### PRINT STATEMENTS FOR TESTING ####
            #print(f'Total time: {(time.time() - t0):.2f} seconds')
            print('\n#### PRINT STATEMENTS FOR TESTING ####')
            print(f'Total pairs of questions: {len(self.sentence_id_pair_list)}')
            print(f'`count` is {count}, should be {self.num_examples}')
            print(f'`bad_count` is {bad_count}')
            print(f'Number of paraphrases = {sum(label_list)}, {sum(label_list)/len(self.sentence_id_pair_list)*100:.2f}% of total')
            print(f'Number of NON-paraphrases = {len(label_list) - sum(label_list)}, {(len(label_list) - sum(label_list))/len(self.sentence_id_pair_list)*100:.2f}% of total')
            print('#### PRINT STATEMENTS FOR TESTING ####\n')
            #### PRINT STATEMENTS FOR TESTING ####

            # map boolean list of labels to list of 0,1 ints
            self.labels = list(map(int, label_list))



    def _overlap(self, s1_tuple: Tuple[Tuple[int,...],...], s2_tuple: Tuple[Tuple[int,...],...]) -> List[List[int]]:
        """ 
        Finds overlapping non-stopwords of two sentences and returns the words' index in each sentence
        IN:     s1 and s2 are tuples of token tuples
        RETURN: a list of lists; inner lists are [overlap_word_index_sent_1, overlap_word_index_sent_2]
        """
         
        # create dict mapping words (keys) to their indices (values) in a given sentence
        #    where a word is a tuple of length 50
        assert len(s1_tuple) == len(s2_tuple) == self.max_length
        s1_dict = dict((k,i) for i, k in enumerate(s1_tuple))
        s2_dict = dict((k,i) for i, k in enumerate(s2_tuple))
        word_pairs = []
        
        # check intersection: find all the common words between sentences
        inter = set(s1_dict.keys()).intersection(set(s2_dict.keys()))

        #removes all token_ids of stopwords TO INCLUDE [0]*50 (padding)
        inter.difference_update(self.stop_words_set) 
        
        #elmo_change: same effect as filtering out all words that begin with '-' or digits 0-9
        #   index 0 of a chracter_id token tuple (length 50) is always 259
        #   index 1 is the first character of the word, so this is what we're checking
        #   elmo char_ids are based on ord()+1, so ord('-') = 45, but elmo char_id of '-' is 46
        #   elmo char_ids for digits '0' thru '9' are in range(49,59)
        #   setting the list in range(46,59) filters out all words beginning with '-' or digits.
        for i in inter.copy():
            if i[1] in list(range(46,59)):
                inter.remove(i)

        for w in inter:
            w1_id = s1_dict[w]
            w2_id = s2_dict[w]
            word_pairs.append([w1_id, w2_id])

        #js NOTE: removed ~15 lines of references to synonyms/synonym_pairs because synonyms.tsv wasn't provided
        return word_pairs

    def _corrupt(self, para_tuple: Tuple[int,int,int,int], target_sent: Optional[int]=None) -> Tuple[int,int,int,int]:
        """
        Corrupt para_tuple into a negative sample. 
        Return (sent_id, sent_id, index_of_an_overlapping/synonym_token, index_of_an_overlapping/synonym_token) for a negative sample.
        """
        
        #js assigns appropriate variable to the elements of `para_tuple = (s1_idx, s2_idx, s1_overlap_word_index, s2_overlap_word_idx)`
        s1_id = para_tuple[0]  
        s1_index = para_tuple[2]
        s2_id = para_tuple[1]
        s2_index = para_tuple[3]
        #js randomly 1 or 2 to pick whether or 'corrupt' s1_id or s2_id
        if target_sent == None:                     
            target_sent = random.randint(1,2)

        if target_sent == 1: 
            target_sent_id    = s1_id
            target_sent_index = s1_index
        if target_sent == 2: 
            target_sent_id    = s2_id
            target_sent_index = s2_index

        # token_id of ONE OVERLAP WORD; INDEXING: finds s1_id in `_id_to_sent` Tensor, then uses the overlap word index to get the token_id of that word
        #    then using `token`, find all possible sentences with that token: set(sent_id, index_of_token)
        token = self._id_to_sent[target_sent_id][target_sent_index]  
        sents_set = copy.copy(self._token_to_sents[token])  #copy.copy() o/w it modifies the actual self._token_to_sents dictionary
        
        # remove s1 and s2 out of the set of possible sentences with token
        if (s1_id, s1_index) in sents_set:      
            sents_set.remove((s1_id, s1_index)) 
        if (s2_id, s2_index) in sents_set:
            sents_set.remove((s2_id, s2_index))

        # if the only overlap was between the two paraphrase sentences; *RANDOMLY RETURN A NEGATIVE TUPLE??* 
        #   TODO there has to be a better way; should just skip this example then.
        if (len(sents_set) == 0):
            return random.choice(self._neg_tuples)
        else:
            corrupt_s = random.choice(list(sents_set)) #find a sentence in the remaining set of overlap sentences (after casting to a list)
        
        # a 2nd check to see if the randomly selected set of overlap sentences is a set of paraphrases
        #   if the randomly selected sentence is a paraphrase, try 10 times to find a non-paraphrase 
        #   TODO: `.remove()` the paraphrased sentence pair if `.is_paraphrase() = True` and find overlap with negative tuple?
        ind = 0
        while self._is_paraphrase(corrupt_s[0], target_sent_id):     
            corrupt_s = random.choice(list(sents_set)) 
            ind += 1
            if ind > 10:
                # print("ind", ind)
                random.choice(self._neg_tuples)     # if there isn't a non-paraphrase: randomly return a negative tuple:
                break                                   
        return (corrupt_s[0],target_sent_id,corrupt_s[1], target_sent_index)


    def _gen_stop_words(self, filename: str) -> Set[int]:
        """
        Generates a set of token_ids given a text file of stopwords.
        *NOTE*: doesn't include `<S>` or `</S>` in list of stopwords
        """

        stop_words = np.genfromtxt(filename, dtype='str')
        stop_words = stop_words.tolist()
        # have a variant of all stopwords where they are capitalized (use case: beginning of sentence)
        stop_words = [token.capitalize() for token in stop_words] + stop_words

        tokenized_stop_words = self.tokenizer(" ".join(stop_words))
        tokenized_punc = self.tokenizer(PUNC)[0] #TODO: move PUNC assignment within this method?

        stop_words_set = set.union(set(tokenized_stop_words), set(tokenized_punc))
        # squeezes tokens of shape [1,1,50] --> [50]  --> list --> tuple because it's hashable
        stop_words_set = set([tuple(batch_to_ids([[word]]).squeeze().tolist()) for word in stop_words_set])
        # add padding to stop_words_set
        stop_words_set.add(tuple([0]*50))

        # a set of of tuples representing the length-50 ELMo char_ids
        self.stop_words_set = stop_words_set

    def _gen_neg_tuple(self, para_tuple: Tuple[int,int,int,int]) -> Optional[Tuple[int,int,int,int]]:
        """
        Given a paraphrase tuple, find a non-paraphrase pair of sentences that share the same word.
        NOTE: this is different than _corrupt() because corrupt() finds a random other sentence that shares a word.
        """

        s1_id = para_tuple[0]
        s1_index = para_tuple[2]
        s2_id = para_tuple[1]
        s2_index = para_tuple[3]
        s1_token = self._id_to_sent[s1_id][s1_index]
        s2_token = self._id_to_sent[s2_id][s2_index]
        if (s1_token, s2_token) in self._token_pair_to_neg_tuples:
            neg_tuple_id = random.choice(list(self._token_pair_to_neg_tuples[(s1_token, s2_token)]))
            neg_tuple = self._neg_tuples[neg_tuple_id]
            return neg_tuple
        else:
            return None

    def _is_paraphrase(self, s1_id, s2_id):
        return (s1_id,s2_id) in self._paraphrase_sets

    # def _tensor_to_flattened_tuple(self,sent: Tensor) -> Tuple[int,...]:
    #     '''
    #     Converts a single tensor to a tuple with length of flattened tensor.
    #     '''
    #     assert len(sent.shape) == 3
    #     return tuple(sent.flatten().tolist())

    def _tensor_to_token_tuples(self, sent: Tensor) -> Tuple[Tuple[int,...]]:
        '''
        Converts a tensor to either 
            (1) a tuple of tuples where each outer tuple entry represents a word
        as a tuple with length 50.
            (2) a single tuple representing a word
        '''
        # convert a sentence tensor of shape [1,40,50]
        assert sent.shape[-1] == 50
        if len(sent.shape) == 3:
            assert sent.shape[0] == 1
            assert sent.shape[1] == self.max_length    
            return tuple(tuple(token.tolist()) for token in sent.squeeze())
        
        # convert a word tensor of shape [1,50]
        if len(sent.shape) == 2:
            assert sent.shape[0] == 1
            return tuple(sent.squeeze().tolist())

    #js copied directly from Shi
    def save(self, filename):
        f = open(filename,'wb')
        #self.desc_embed = self.desc_embed_padded = None
        pickle.dump(self.__dict__, f, pickle.HIGHEST_PROTOCOL)
        f.close()
        print("Save data object as", filename)

    #js copied directly from Shi
    def load(self, filename):
        f = open(filename,'rb')
        tmp_dict = pickle.load(f)
        self.__dict__.update(tmp_dict)
        print("Loaded data object from", filename)
        print("=====================\nCaution: need to reload desc embeddings.\n=====================")<|MERGE_RESOLUTION|>--- conflicted
+++ resolved
@@ -407,17 +407,10 @@
         token2 = self._para_tuples[idx][3] 
         ntoken1 = neg_tuple[2] # index location of shared word in nsent1
         ntoken2 = neg_tuple[3]
-<<<<<<< HEAD
-        return (torch.tensor(sent1).reshape(1,self.max_length,50), 
-                torch.tensor(sent2).reshape(1,self.max_length,50), 
-                torch.tensor(nsent1).reshape(1,self.max_length,50), 
-                torch.tensor(nsent2).reshape(1,self.max_length,50), 
-=======
         return (torch.tensor(sent1).reshape(self.max_length,50), 
                 torch.tensor(sent2).reshape(self.max_length,50), 
                 torch.tensor(nsent1).reshape(self.max_length,50), 
                 torch.tensor(nsent2).reshape(self.max_length,50), 
->>>>>>> 3e533688
                 token1, token2, ntoken1, ntoken2)
 
     # TODO add MRPC, PAN...
