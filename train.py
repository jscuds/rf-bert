import argparse
import json
import logging
import random
import os
import time
from pathlib import Path

import numpy as np
import torch
import tqdm
import wandb
from torch.utils.data import DataLoader

from experiment import FinetuneExperiment, RetrofitExperiment

logger = logging.getLogger(__name__)
device = torch.device("cuda" if torch.cuda.is_available() else "cpu")

def set_random_seed(r):
    random.seed(r)
    np.random.seed(r)
    torch.manual_seed(r)
    torch.cuda.manual_seed(r)


def get_argparser() -> argparse.ArgumentParser:
    parser = argparse.ArgumentParser(
        description='Train a model.',
        formatter_class=argparse.ArgumentDefaultsHelpFormatter
    )

    parser.add_argument('experiment', type=str, choices=('retrofit', 'finetune'))

    parser.add_argument('--optimizer', type=str, default='sgd', choices=('adam', 'sgd'),
        help='Optimizer to use for training')
    parser.add_argument('--random_seed', type=int, default=42)
    parser.add_argument('--epochs', type=int, default=5,
        help='number of training epochs')
    parser.add_argument('--epochs_per_model_save', default=3, 
        type=int, help='number of epochs between model saves')
    parser.add_argument('--logs_per_epoch', type=int, default=5,
        help='log metrics this number of times per epoch')
    parser.add_argument('--num_examples', type=int, default=None,
        help='number of training examples')
    parser.add_argument('--max_length', type=int, default=40,
        help='max length of each sequence for truncation')
    parser.add_argument('--train_test_split', type=float, default=0.8,
        help='percent of data to use for train, in (0, 1]')

    parser.add_argument('--model_name', type=str, default='elmo_single_sentence', 
        choices=['elmo_single_sentence', 'elmo_sentence_pair'], help='name of model to use')
    parser.add_argument('--dataset_name', type=str, default='qqp', 
        choices=['qqp', 'rotten_tomatoes'], help='name of dataset to use for finetuning')
    parser.add_argument('--model_weights', type=str, default=None,
        help='path to model weights to load, like `models/something.pth`')
    parser.add_argument('--batch_size', type=int, default=256)
    parser.add_argument('--learning_rate', type=float, default=1e-4)
    parser.add_argument('--rf_lambda', type=float, default=1,
        help='lambda - regularization constant for retrofitting loss')
    parser.add_argument('--rf_gamma', type=float, default=2,
        help='gamma - margin constant for retrofitting loss')
    parser.add_argument('--num_table_examples', type=int, default=None,
        help='examples to watch in both train/test sets - will log to W&B Table')

    # for these boolean arguments, append the flag if you want it to be `True`
    #     otherwise, omit the flag if you want it to be False
    #     ex1.  `python train.py --drop_last` will drop the remainder of the last batch in the dataloaders.
    #     ex2.  `python train.py --req_grad_elmo`` will make ELMo weights update
    #     Refs: https://stackoverflow.com/questions/52403065/argparse-optional-boolean
    #           https://stackoverflow.com/questions/15008758/parsing-boolean-values-with-argparse
    parser.add_argument('--drop_last', default=False, action='store_true',
        help='whether to drop remainder of last batch')
    parser.add_argument('--req_grad_elmo', default=False, action='store_true',
        help='ELMo requires_grad means don\'t freeze weights during retrofit training')
    parser.add_argument('--finetune_rf', default=False, action='store_true',
        help=('If we are running a fine-tuning experiment, this indicates that we are fine-tuning a model that was '
            'previously retrofitted, so we can load the model with the proper architecture (i.e. including M matrix)'))
    parser.add_argument('--model_weights_drop_linear', default=False, action='store_true',
        help='If we are fine-tuning a model that previously had a linear layer, don\'t load the weights for the linear layer')
    parser.add_argument('--wandb_tags', nargs='+', default=None,
        help='add list of strings to be used as tags for W&B')
    parser.add_argument('--wandb_notes', type=str, default=None,
        help='pass notes for W&B runs.')


    # TODO add dataset so we can switch between 'quora', 'mrpc'...
    # TODO add _task_dataset so we can switch between tasks for evaluation/attack
    # TODO: additional model args? dropout...
    
    return parser

def run_training_loop(args: argparse.Namespace) -> str:
    """Runs model-training experiment defined by `args`.

    Returns:
        model_folder (str): folder with saved final model & checkpoints
    """
    if (args.num_examples is not None) and (args.batch_size > args.num_examples):
        logger.warn("Batch size (%d) cannot be greater than num examples (%d), decreasing batch size", args.batch_size, args.num_examples)
        args.batch_size = args.num_examples
    
    if (args.num_table_examples is not None) and (args.num_table_examples > args.batch_size):
        logger.warn("Batch size (%d) cannot be greater than num table examples (%d), decreasing num table examples", args.batch_size, args.num_table_examples)
        args.num_table_examples = args.batch_size

    # dictionary that matches experiment argument to its respective class
    experiment_cls = {
        'retrofit': RetrofitExperiment,
        'finetune': FinetuneExperiment
    }[args.experiment]
    experiment = experiment_cls(args)

    # Distribute training across multiple GPUs
    if torch.cuda.device_count() > 1:
        logging.info(f'torch.nn.DataParallel distributing training across {torch.cuda.device_count()} GPUs')
        experiment.model = torch.nn.DataParallel(experiment.model)
    
    print(experiment.model)

    #########################################################
    ################## DATASET & DATALOADER #################
    #########################################################

    train_dataloader, test_dataloader = experiment.get_dataloaders()

    logger.info('\n***CHECK DATALOADER LENGTHS:***')
    logger.info(f'len(train_dataloader) = {len(train_dataloader)}')
    logger.info(f'len(test_dataloader) = {len(test_dataloader)}')


    #########################################################
    ###################### TRAINING LOOP ####################
    #########################################################
    day = time.strftime(f'%Y-%m-%d-%H%M')
    # NOTE(js): `args.model_name[:4]` just grabs "elmo" or "bert"; feel free to change later
    exp_name = f'{args.experiment}_{args.model_name[:4]}_{day}' 
    # WandB init and config (based on argument dictionaries in imports/globals cell)
    config_dict = vars(args) 
    config_dict.update({
        "train_dataloader_len": len(train_dataloader),
        "test_dataloader_len": len(test_dataloader), 
    })
    
    wandb.init(
        name=exp_name,
        project=os.environ.get('WANDB_PROJECT', 'rf-bert'),
        entity=os.environ.get('WANDB_ENTITY', 'jscuds'),
        tags=args.wandb_tags,
        notes=args.wandb_notes,
        config=config_dict,
    )

    # Log to a file and stdout
    Path("logs/").mkdir(exist_ok=True)
    logging.basicConfig(
        level=logging.INFO,
        handlers=[
            logging.FileHandler(f'logs/{exp_name}.log'),
            logging.StreamHandler()
        ])

    # Create folder for model saves (and parent models/ folder, if needed)
    model_folder = f"models/{exp_name}/"
    Path(model_folder).mkdir(exist_ok=True, parents=True)
    # Log args to folder
    args_file_path = os.path.join(model_folder, 'args.json')
    logging.info('Saving training args to %s', args_file_path)
    with open(args_file_path, 'w') as args_file:
        json.dump(config_dict, args_file)

    # train on gpu if availble, set `device` as global variable
    experiment.model.to(device)
    # load model from disk
    if args.model_weights:
        logging.info('*** loading model %s from path %s', args.model_name, args.model_weights)
        model_weights = torch.load(args.model_weights, map_location=device)['model']
        logging.info('*** loaded model weights from disk, keys = %s', model_weights.keys())

        if args.model_weights_drop_linear:
            # Say we want to fine-tune a previously fine-tuned model and drop its linear layers.
            # We can do so 
            logging.info(f'--model_weights_drop_linear set, not loading weights for linear layers')
            linear_keys = [k for k in model_weights.keys() if k.startswith('linear')]

            if not len(linear_keys):
                raise ValueError('--model_weights_drop_linear set but no weights for linear layers found')

            for key in linear_keys:
                logging.info(f'\t- dropping weight with key `%s`', key)
                del model_weights[key]

        missing_keys, unexpected_keys = experiment.model.load_state_dict(model_weights, strict=False)
        logging.info('*** loaded model weights into model, missing_keys = %s', missing_keys)
        logging.info('*** loaded model weights into model, unexpected_keys = %s', unexpected_keys)

        # Allow missing keys if it's for the two linear layers from our classifier.
        # This is for fine-tuning models that were pre-trained (retrofitted) without a
        # linear layer.
        # TODO: make this nicer, this is a little hacky.
        if len(missing_keys):
            assert missing_keys == ['linear1.weight', 'linear1.bias', 'linear2.weight', 'linear2.bias'], "unknown missing keys. Maybe you forgot the --finetune_rf argument?"
        # And there should definitely never be any weights we're loading that don't have
        # anywhere to go.
        assert len(unexpected_keys) == 0

    if args.optimizer == 'adam':
        optimizer = torch.optim.Adam(experiment.model.parameters(), lr=args.learning_rate)
    elif args.optimizer == 'sgd':
        optimizer = torch.optim.SGD(experiment.model.parameters(), lr=args.learning_rate)
    else:
        raise ValueError(f'unsupported optimizer {args.optimizer}')

    # use wandb.watch() to track gradients
    # watch_log_freq is setup to log every 10 batches:
    wandb.watch(experiment.model, log_freq=round(len(train_dataloader) / 10.0))

    log_interval = max(len(train_dataloader) // args.logs_per_epoch, 1)
    logger.info(f'Logging metrics every {log_interval} training steps')

    epoch_start_time = time.time()
    training_step = 0
    for epoch in range(args.epochs):
        logger.info(f"Starting training epoch {epoch+1}/{args.epochs}")
        for train_batch in tqdm.tqdm(train_dataloader, total=len(train_dataloader), desc='Training', leave=False):
            if args.experiment == 'finetune':
                if len(train_batch) == 2: # single-sentence classification
                    sentence, targets = train_batch
                    sentence, targets = sentence.to(device), targets.to(device) # TODO(js) retrofit_change
                    preds = experiment.model(sentence)
                elif len(train_batch) == 3: # sentence-pair classification
                    sentence1, sentence2, targets = train_batch
                    # We pass sentence pairs as a tensor of shape (B, 2, ...) instead of a tuple of two tensors.
                    sentence_stacked = torch.stack((sentence1, sentence2), axis=1).to(device)
                    targets = targets.to(device)
                    preds = experiment.model(sentence_stacked)
                else:
                    raise ValueError(f'Expected train_batch of length 2 or 3, got {len(train_batch)}')
                train_loss = experiment.compute_loss_and_update_metrics(preds, targets, 'Train')
            else:
<<<<<<< HEAD
                # sent1, sent2, nsent1, nsent2, token1, token2, ntoken1, ntoken2 = train_batch
                train_batch = (t.to(device) for t in train_batch)
                word_rep_pos_1, word_rep_pos_2, word_rep_neg_1, word_rep_neg_2 = experiment.model(*train_batch)
                train_loss = experiment.compute_loss_and_update_metrics(word_rep_pos_1, word_rep_pos_2, word_rep_neg_1, word_rep_neg_2, 'Train')
=======
                # if first batch, log examples for W&B table
                if _epoch_step == 0 and args.num_table_examples is not None:
                    experiment.wb_table.get_sample_batch(epoch, experiment.model.training, *batch)
                # sent1, sent2, nsent1, nsent2, token1, token2, ntoken1, ntoken2 = batch
                batch = (t.to(device) for t in batch)
                word_rep_pos_1, word_rep_pos_2, word_rep_neg_1, word_rep_neg_2 = experiment.model(*batch)
                train_loss = experiment.compute_loss_and_update_metrics(epoch, word_rep_pos_1, word_rep_pos_2, word_rep_neg_1, word_rep_neg_2, 'Train')
>>>>>>> 4056872f
            
            train_loss.backward()
            optimizer.step()
            optimizer.zero_grad()

            if (training_step + 1) % log_interval == 0:
                logger.info(f"Running evaluation at step {training_step} in epoch {epoch+1} (logs_per_epoch = {args.logs_per_epoch})")
                experiment.model.eval() # set model in eval mode for evaluation
                # Compute eval metrics every `log_interval` batches
                with torch.no_grad():
<<<<<<< HEAD
                    for test_batch in tqdm.tqdm(test_dataloader, total=len(test_dataloader), desc='Evaluating', leave=False):
                        if args.experiment == 'finetune':
                            if len(test_batch) == 2: # single-sentence classification
                                sentence, targets = test_batch
                                sentence, targets = sentence.to(device), targets.to(device) # TODO(js) retrofit_change
=======
                    for _test_step, batch in tqdm.tqdm(enumerate(test_dataloader), total=len(test_dataloader), desc='Evaluating', leave=False):
                        if args.experiment == 'finetune':
                            if len(batch) == 2: # single-sentence classification
                                sentence, targets = batch
                                sentence, targets = sentence.to(device), targets.to(device)
>>>>>>> 4056872f
                                preds = experiment.model(sentence)
                            elif len(test_batch) == 3: # sentence-pair classification
                                sentence1, sentence2, targets = test_batch
                                # We pass sentence pairs as a tensor of shape (B, 2, ...) instead of a tuple of two tensors.
                                sentence_stacked = torch.stack((sentence1, sentence2), axis=1).to(device)
                                targets = targets.to(device)
                                preds = experiment.model(sentence_stacked)
                            else:
                                raise ValueError(f'Expected test_batch of length 2 or 3, got {len(test_batch)}')
                            experiment.compute_loss_and_update_metrics(preds, targets, 'Test')
                        else:
<<<<<<< HEAD
                            # sent1, sent2, nsent1, nsent2, token1, token2, ntoken1, ntoken2 = test_batch
                            test_batch = (t.to(device) for t in test_batch)
                            word_rep_pos_1, word_rep_pos_2, word_rep_neg_1, word_rep_neg_2 = experiment.model(*test_batch) 
                            experiment.compute_loss_and_update_metrics(word_rep_pos_1, word_rep_pos_2, word_rep_neg_1, word_rep_neg_2, 'Test')
=======
                            # if first batch, log examples for W&B table
                            if _test_step == 0 and args.num_table_examples is not None:
                                experiment.wb_table.get_sample_batch(epoch, experiment.model.training, *batch)
                            # sent1, sent2, nsent1, nsent2, token1, token2, ntoken1, ntoken2 = batch
                            batch = (t.to(device) for t in batch)
                            word_rep_pos_1, word_rep_pos_2, word_rep_neg_1, word_rep_neg_2 = experiment.model(*batch) 
                            experiment.compute_loss_and_update_metrics(epoch,word_rep_pos_1, word_rep_pos_2, word_rep_neg_1, word_rep_neg_2, 'Test')
>>>>>>> 4056872f
                # Compute metrics, log, and reset
                metrics_dict = experiment.compute_and_reset_metrics(training_step, epoch)
                wandb.log(metrics_dict, step=training_step)
                # Set model back in train mode to resume training
                experiment.model.train() 
            
            # End of step, increment counter
            training_step += 1

        # End of epoch
        if (epoch+1) % args.epochs_per_model_save == 0:
            checkpoint = {
                'step': training_step, 
                'model': experiment.model.state_dict()
            }
            checkpoint_path = os.path.join(
                model_folder, f'{epoch}_epochs.pth')   
            torch.save(checkpoint, checkpoint_path)
            logging.info('Model checkpoint saved to %s after epoch %d', checkpoint_path, epoch)
            
        # Log elapsed time at end of each epoch    
        epoch_end_time = time.time()
        logger.info(f"\nEpoch {epoch+1}/{args.epochs} Total EPOCH Time: {(epoch_end_time-epoch_start_time)/60:>0.2f} min")
        wandb.log({"Epoch Time": (epoch_end_time-epoch_start_time)/60})

        epoch_start_time = time.time()

    logging.info(f'***** Training finished after {args.epochs} epochs *****')

    # After training, log example table
    if args.experiment == 'retrofit' and args.num_table_examples is not None:
        experiment.wb_table.update_wandb_table()
        wandb.log({'sampled_examples_table':experiment.wb_table.final_table}) 

    # Save final model
    final_save_path = os.path.join(
        model_folder, f'final.pth')   
    torch.save({ 'model': experiment.model.state_dict() }, final_save_path)
    logging.info('Final model saved to %s', final_save_path)

    return model_folder


if __name__ == '__main__':
    args: argparse.Namespace = get_argparser().parse_args()
    set_random_seed(args.random_seed)
    run_training_loop(args)

    
# TODO(js): after confirming retrofitting works; fix `run_training_loop()` to work for either case
#   - update Dataset __getitem__ to return dictionary of kwargs
#   - update models to receive kwargs passed from applicable Dataset objects
    <|MERGE_RESOLUTION|>--- conflicted
+++ resolved
@@ -222,7 +222,7 @@
     training_step = 0
     for epoch in range(args.epochs):
         logger.info(f"Starting training epoch {epoch+1}/{args.epochs}")
-        for train_batch in tqdm.tqdm(train_dataloader, total=len(train_dataloader), desc='Training', leave=False):
+        for _train_step, train_batch in tqdm.tqdm(train_dataloader, total=len(train_dataloader), desc='Training', leave=False):
             if args.experiment == 'finetune':
                 if len(train_batch) == 2: # single-sentence classification
                     sentence, targets = train_batch
@@ -238,20 +238,14 @@
                     raise ValueError(f'Expected train_batch of length 2 or 3, got {len(train_batch)}')
                 train_loss = experiment.compute_loss_and_update_metrics(preds, targets, 'Train')
             else:
-<<<<<<< HEAD
+
+                # if first batch, log examples for W&B table
+                if _train_step == 0 and args.num_table_examples is not None:
+                    experiment.wb_table.get_sample_batch(epoch, experiment.model.training, *train_batch)
                 # sent1, sent2, nsent1, nsent2, token1, token2, ntoken1, ntoken2 = train_batch
                 train_batch = (t.to(device) for t in train_batch)
                 word_rep_pos_1, word_rep_pos_2, word_rep_neg_1, word_rep_neg_2 = experiment.model(*train_batch)
-                train_loss = experiment.compute_loss_and_update_metrics(word_rep_pos_1, word_rep_pos_2, word_rep_neg_1, word_rep_neg_2, 'Train')
-=======
-                # if first batch, log examples for W&B table
-                if _epoch_step == 0 and args.num_table_examples is not None:
-                    experiment.wb_table.get_sample_batch(epoch, experiment.model.training, *batch)
-                # sent1, sent2, nsent1, nsent2, token1, token2, ntoken1, ntoken2 = batch
-                batch = (t.to(device) for t in batch)
-                word_rep_pos_1, word_rep_pos_2, word_rep_neg_1, word_rep_neg_2 = experiment.model(*batch)
                 train_loss = experiment.compute_loss_and_update_metrics(epoch, word_rep_pos_1, word_rep_pos_2, word_rep_neg_1, word_rep_neg_2, 'Train')
->>>>>>> 4056872f
             
             train_loss.backward()
             optimizer.step()
@@ -262,19 +256,13 @@
                 experiment.model.eval() # set model in eval mode for evaluation
                 # Compute eval metrics every `log_interval` batches
                 with torch.no_grad():
-<<<<<<< HEAD
-                    for test_batch in tqdm.tqdm(test_dataloader, total=len(test_dataloader), desc='Evaluating', leave=False):
+
+                    for _test_step, test_batch in tqdm.tqdm(enumerate(test_dataloader), total=len(test_dataloader), desc='Evaluating', leave=False):
                         if args.experiment == 'finetune':
                             if len(test_batch) == 2: # single-sentence classification
                                 sentence, targets = test_batch
-                                sentence, targets = sentence.to(device), targets.to(device) # TODO(js) retrofit_change
-=======
-                    for _test_step, batch in tqdm.tqdm(enumerate(test_dataloader), total=len(test_dataloader), desc='Evaluating', leave=False):
-                        if args.experiment == 'finetune':
-                            if len(batch) == 2: # single-sentence classification
-                                sentence, targets = batch
                                 sentence, targets = sentence.to(device), targets.to(device)
->>>>>>> 4056872f
+
                                 preds = experiment.model(sentence)
                             elif len(test_batch) == 3: # sentence-pair classification
                                 sentence1, sentence2, targets = test_batch
@@ -286,20 +274,15 @@
                                 raise ValueError(f'Expected test_batch of length 2 or 3, got {len(test_batch)}')
                             experiment.compute_loss_and_update_metrics(preds, targets, 'Test')
                         else:
-<<<<<<< HEAD
-                            # sent1, sent2, nsent1, nsent2, token1, token2, ntoken1, ntoken2 = test_batch
-                            test_batch = (t.to(device) for t in test_batch)
-                            word_rep_pos_1, word_rep_pos_2, word_rep_neg_1, word_rep_neg_2 = experiment.model(*test_batch) 
-                            experiment.compute_loss_and_update_metrics(word_rep_pos_1, word_rep_pos_2, word_rep_neg_1, word_rep_neg_2, 'Test')
-=======
+
                             # if first batch, log examples for W&B table
                             if _test_step == 0 and args.num_table_examples is not None:
-                                experiment.wb_table.get_sample_batch(epoch, experiment.model.training, *batch)
-                            # sent1, sent2, nsent1, nsent2, token1, token2, ntoken1, ntoken2 = batch
-                            batch = (t.to(device) for t in batch)
-                            word_rep_pos_1, word_rep_pos_2, word_rep_neg_1, word_rep_neg_2 = experiment.model(*batch) 
-                            experiment.compute_loss_and_update_metrics(epoch,word_rep_pos_1, word_rep_pos_2, word_rep_neg_1, word_rep_neg_2, 'Test')
->>>>>>> 4056872f
+                                experiment.wb_table.get_sample_batch(epoch, experiment.model.training, *test_batch)
+                            # sent1, sent2, nsent1, nsent2, token1, token2, ntoken1, ntoken2 = test_batch
+                            batch = (t.to(device) for t in test_batch)
+                            word_rep_pos_1, word_rep_pos_2, word_rep_neg_1, word_rep_neg_2 = experiment.model(*test_batch) 
+                            experiment.compute_loss_and_update_metrics(epoch, word_rep_pos_1, word_rep_pos_2, word_rep_neg_1, word_rep_neg_2, 'Test')
+
                 # Compute metrics, log, and reset
                 metrics_dict = experiment.compute_and_reset_metrics(training_step, epoch)
                 wandb.log(metrics_dict, step=training_step)
@@ -349,7 +332,7 @@
     run_training_loop(args)
 
     
-# TODO(js): after confirming retrofitting works; fix `run_training_loop()` to work for either case
+# TODO(js):
 #   - update Dataset __getitem__ to return dictionary of kwargs
 #   - update models to receive kwargs passed from applicable Dataset objects
     